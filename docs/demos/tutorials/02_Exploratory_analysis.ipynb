--- conflicted
+++ resolved
@@ -172,12 +172,8 @@
    "source": [
     "# Initialise the linker, passing in the input dataset(s)\n",
     "from splink.linker import Linker\n",
-<<<<<<< HEAD
-    "from splink.duckdb.database_api import DuckDBAPI\n",
-=======
     "from splink.database_api import DuckDBAPI\n",
     "from splink.settings_creator import SettingsCreator\n",
->>>>>>> db0a0eec
     "db_api = DuckDBAPI()\n",
     "settings = SettingsCreator(link_type=\"dedupe_only\")\n",
     "\n",
