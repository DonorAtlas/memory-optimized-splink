--- conflicted
+++ resolved
@@ -31,11 +31,7 @@
     {
      "data": {
       "application/vnd.jupyter.widget-view+json": {
-<<<<<<< HEAD
        "model_id": "9ee0a906dfc24e75bfd958e2fbc9eaf8",
-=======
-       "model_id": "530f31a752ca419499286ac73fe06f5a",
->>>>>>> e31377e1
        "version_major": 2,
        "version_minor": 0
       },
@@ -51,41 +47,23 @@
       "text/html": [
        "\n",
        "<style>\n",
-<<<<<<< HEAD
        "  #altair-viz-08f4f41611154bf3b47789f51e273c7f.vega-embed {\n",
-=======
-       "  #altair-viz-51e19e243cd94bf5aaeb20a4045b5d80.vega-embed {\n",
->>>>>>> e31377e1
        "    width: 100%;\n",
        "    display: flex;\n",
        "  }\n",
        "\n",
-<<<<<<< HEAD
        "  #altair-viz-08f4f41611154bf3b47789f51e273c7f.vega-embed details,\n",
        "  #altair-viz-08f4f41611154bf3b47789f51e273c7f.vega-embed details summary {\n",
        "    position: relative;\n",
        "  }\n",
        "</style>\n",
        "<div id=\"altair-viz-08f4f41611154bf3b47789f51e273c7f\"></div>\n",
-=======
-       "  #altair-viz-51e19e243cd94bf5aaeb20a4045b5d80.vega-embed details,\n",
-       "  #altair-viz-51e19e243cd94bf5aaeb20a4045b5d80.vega-embed details summary {\n",
-       "    position: relative;\n",
-       "  }\n",
-       "</style>\n",
-       "<div id=\"altair-viz-51e19e243cd94bf5aaeb20a4045b5d80\"></div>\n",
->>>>>>> e31377e1
        "<script type=\"text/javascript\">\n",
        "  var VEGA_DEBUG = (typeof VEGA_DEBUG == \"undefined\") ? {} : VEGA_DEBUG;\n",
        "  (function(spec, embedOpt){\n",
        "    let outputDiv = document.currentScript.previousElementSibling;\n",
-<<<<<<< HEAD
        "    if (outputDiv.id !== \"altair-viz-08f4f41611154bf3b47789f51e273c7f\") {\n",
        "      outputDiv = document.getElementById(\"altair-viz-08f4f41611154bf3b47789f51e273c7f\");\n",
-=======
-       "    if (outputDiv.id !== \"altair-viz-51e19e243cd94bf5aaeb20a4045b5d80\") {\n",
-       "      outputDiv = document.getElementById(\"altair-viz-51e19e243cd94bf5aaeb20a4045b5d80\");\n",
->>>>>>> e31377e1
        "    }\n",
        "    const paths = {\n",
        "      \"vega\": \"https://cdn.jsdelivr.net/npm/vega@5?noext\",\n",
