{
 "cells": [
  {
   "cell_type": "markdown",
   "metadata": {},
   "source": [
    "# Defining and customising how record comparisons are made\n",
    "\n",
    "A key feature of Splink is the ability to customise how record comparisons are made - that is, how similarity is defined for different data types.  For example, the definition of similarity that is appropriate for a date of birth field is different than for a first name field.\n",
    "\n",
    "By tailoring the definitions of similarity, linking models are more effectively able to distinguish beteween different gradations of similarity, leading to more accurate data linking models.\n",
    "\n",
    "Note that for performance reasons, Splink requires the user to define `n` discrete levels (gradations) of similarity.\n",
    "\n",
    "## Comparing information\n",
    "\n",
    "Comparisons are defined on pairwise record comparisons.  Suppose for instance your data contains `first_name` and `surname` and `dob`:\n",
    "\n",
    "|id |first_name|surname|dob       |\n",
    "|---|----------|-------|----------|\n",
    "|1  |john      |smith  |1991-04-11|\n",
    "|2  |jon       |smith  |1991-04-17|\n",
    "|3  |john      |smyth  |1991-04-11|\n",
    "\n",
    "To compare these records, at the blocking stage, Splink will set these records against each other in a table of pairwise record comparisons:\n",
    "\n",
    "|id_l|id_r|first_name_l|first_name_r|surname_l|surname_r|dob_l     |dob_r     |\n",
    "|----|----|------------|------------|---------|---------|----------|----------|\n",
    "|1   |2   |john        |jon         |smith    |smith    |1991-04-11|1991-04-17|\n",
    "|1   |3   |john        |john        |smith    |smyth    |1991-04-11|1991-04-11|\n",
    "|2   |3   |jon         |john        |smith    |smyth    |1991-04-17|1991-04-11|\n",
    "\n",
    "\n",
    "When defining comparisons, we are defining rules that operate on each row of this latter table of pairwise comparisons\n",
    "\n",
    "## `Comparisons`, `ComparisonTemplates` and `ComparisonLevels`\n",
    "\n",
    "A Splink model contains a collection of `Comparisons` and `ComparisonLevels` organised in a hierarchy.  An example is as follows:\n",
    "\n",
    "```\n",
    "Data Linking Model\n",
    "├─-- Comparison: Date of birth\n",
    "│    ├─-- ComparisonLevel: Exact match\n",
    "│    ├─-- ComparisonLevel: Up to one character difference\n",
    "│    ├─-- ComparisonLevel: Up to three character difference\n",
    "│    ├─-- ComparisonLevel: All other\n",
    "├─-- Comparison: Name\n",
    "│    ├─-- ComparisonLevel: Exact match on first name and surname\n",
    "│    ├─-- ComparisonLevel: Exact match on first name\n",
    "│    ├─-- etc.\n",
    "```\n",
    "\n",
    "A fuller description of `Comaprison`s and `ComparisonLevel`s can be found [here](https://moj-analytical-services.github.io/splink/comparison.html) and [here](https://moj-analytical-services.github.io/splink/comparison_level.html) respectively.\n",
    "\n",
    "\n",
    "How are these comparisons specified?\n",
    "\n"
   ]
  },
  {
   "cell_type": "markdown",
   "metadata": {},
   "source": [
    "### Three ways of specifying Comparisons\n",
    "\n",
    "In Splink, there are three ways of specifying `Comparisons`:\n",
    "\n",
    "- Using pre-baked comparisons from a backend's `ComparisonLibrary` or `ComparisonTemplateLibrary`.   (Most simple/succinct)\n",
    "- Composing pre-defined `ComparisonLevels` from a backend's `ComparisonLevelLibrary`\n",
    "- Writing a full spec of a `Comparison` by hand (most verbose/flexible)"
   ]
  },
  {
   "cell_type": "markdown",
   "metadata": {},
   "source": [
    "## Method 1: Using the `ComparisonLibrary`\n",
    "\n",
    "The `ComparisonLibrary` for a each backend (`DuckDB`, `Spark`, etc.) contains pre-baked similarity functions that cover many common use cases.\n",
    "\n",
    "These functions generate an entire `Comparison`, composed of several `ComparisonLevels`\n",
    "\n",
    "The following provides an example of using the `ComparisonLibrary` for DuckDB."
   ]
  },
  {
   "cell_type": "code",
   "execution_count": 6,
   "metadata": {},
   "outputs": [
    {
     "name": "stdout",
     "output_type": "stream",
     "text": [
      "Comparison 'Exact match vs. anything else' of \"first_name\".\n",
      "Similarity is assessed using the following ComparisonLevels:\n",
      "    - 'Null' with SQL rule: \"first_name_l\" IS NULL OR \"first_name_r\" IS NULL\n",
      "    - 'Exact match' with SQL rule: \"first_name_l\" = \"first_name_r\"\n",
      "    - 'All other comparisons' with SQL rule: ELSE\n",
      "\n"
     ]
    }
   ],
   "source": [
    "from splink.duckdb.duckdb_comparison_library import (\n",
    "    exact_match,\n",
    "    levenshtein_at_thresholds,\n",
    ")\n",
    "\n",
    "first_name_comparison = exact_match(\"first_name\")\n",
    "print(first_name_comparison.human_readable_description)"
   ]
  },
  {
   "cell_type": "markdown",
   "metadata": {},
   "source": [
    "Note that, under the hood, these functions generate a Python dictionary, which conforms to the underlying `.json` specification of a model:"
   ]
  },
  {
   "cell_type": "code",
   "execution_count": 7,
   "metadata": {},
   "outputs": [
    {
     "data": {
      "text/plain": [
       "{'output_column_name': 'first_name',\n",
       " 'comparison_levels': [{'sql_condition': '\"first_name_l\" IS NULL OR \"first_name_r\" IS NULL',\n",
       "   'label_for_charts': 'Null',\n",
       "   'is_null_level': True},\n",
       "  {'sql_condition': '\"first_name_l\" = \"first_name_r\"',\n",
       "   'label_for_charts': 'Exact match'},\n",
       "  {'sql_condition': 'ELSE', 'label_for_charts': 'All other comparisons'}],\n",
       " 'comparison_description': 'Exact match vs. anything else'}"
      ]
     },
     "execution_count": 7,
     "metadata": {},
     "output_type": "execute_result"
    }
   ],
   "source": [
    "first_name_comparison.as_dict()"
   ]
  },
  {
   "cell_type": "markdown",
   "metadata": {},
   "source": [
    "We can now generate a second, more complex comparison:"
   ]
  },
  {
   "cell_type": "code",
   "execution_count": 8,
   "metadata": {},
   "outputs": [
    {
     "name": "stdout",
     "output_type": "stream",
     "text": [
      "Comparison 'Exact match vs. levenshtein at thresholds 1, 2 vs. anything else' of \"dob\".\n",
      "Similarity is assessed using the following ComparisonLevels:\n",
      "    - 'Null' with SQL rule: \"dob_l\" IS NULL OR \"dob_r\" IS NULL\n",
      "    - 'Exact match' with SQL rule: \"dob_l\" = \"dob_r\"\n",
      "    - 'Levenshtein <= 1' with SQL rule: levenshtein(\"dob_l\", \"dob_r\") <= 1\n",
      "    - 'Levenshtein <= 2' with SQL rule: levenshtein(\"dob_l\", \"dob_r\") <= 2\n",
      "    - 'All other comparisons' with SQL rule: ELSE\n",
      "\n"
     ]
    }
   ],
   "source": [
    "from splink.duckdb.duckdb_comparison_library import (\n",
    "    exact_match,\n",
    "    levenshtein_at_thresholds,\n",
    ")\n",
    "\n",
    "dob_comparison = levenshtein_at_thresholds(\"dob\", [1, 2])\n",
    "print(dob_comparison.human_readable_description)"
   ]
  },
  {
   "cell_type": "markdown",
   "metadata": {},
   "source": [
    "These `Comparisons` can be specified in a data linking model as follows:"
   ]
  },
  {
   "cell_type": "code",
   "execution_count": 9,
   "metadata": {},
   "outputs": [],
   "source": [
    "settings = {\n",
    "    \"link_type\": \"dedupe_only\",\n",
    "    \"blocking_rules_to_generate_predictions\": [\n",
    "        \"l.first_name = r.first_name\",\n",
    "        \"l.surname = r.surname\",\n",
    "    ],\n",
    "    \"comparisons\": [\n",
    "        exact_match(\"first_name\"),\n",
    "        levenshtein_at_thresholds(\"dob\", [1, 2]),\n",
    "    ],\n",
    "}"
   ]
  },
  {
   "cell_type": "markdown",
   "metadata": {},
   "source": [
    "## Method 2: Using the `ComparisonTemplateLibrary`\n",
    "\n",
    "The `ComparisonTemplateLibrary` is very similar to `ComparisonLibrary` in that it contains pre-baked similarity functions for each backend (DuckDB, Spark, etc.) to cover common use cases.\n",
    "\n",
    "The key difference is that `ComparisonTemplateLibrary` contains functions to generate a 'best practice' `Comparison` based on the type of data in a given column. This includes: \n",
    " \n",
    "- How comparison is structured (what comparison levels are included, and in what order) \n",
    "- Default parameters (e.g. `levenshtein_thresholds = [1,2]`)\n",
    "\n",
    "The following provides an example of using the ComparisonTemplateLibrary for DuckDB."
   ]
  },
  {
   "cell_type": "code",
   "execution_count": 10,
   "metadata": {},
   "outputs": [
    {
     "name": "stdout",
     "output_type": "stream",
     "text": [
      "Comparison 'Exact match vs. Dates within levenshtein thresholds 1, 2 vs. Dates within the following thresholds Year(s): 1, Year(s): 10 vs. anything else' of \"date_of_birth\".\n",
      "Similarity is assessed using the following ComparisonLevels:\n",
      "    - 'Null' with SQL rule: \"date_of_birth_l\" IS NULL OR \"date_of_birth_r\" IS NULL\n",
      "    - 'Exact match' with SQL rule: \"date_of_birth_l\" = \"date_of_birth_r\"\n",
      "    - 'Levenshtein <= 1' with SQL rule: levenshtein(\"date_of_birth_l\", \"date_of_birth_r\") <= 1\n",
      "    - 'Levenshtein <= 2' with SQL rule: levenshtein(\"date_of_birth_l\", \"date_of_birth_r\") <= 2\n",
      "    - 'Within 1 year' with SQL rule: \n",
      "        abs(date_diff('year', \"date_of_birth_l\", \"date_of_birth_r\")) <= 1\n",
      "    \n",
      "    - 'Within 10 years' with SQL rule: \n",
      "        abs(date_diff('year', \"date_of_birth_l\", \"date_of_birth_r\")) <= 10\n",
      "    \n",
      "    - 'All other comparisons' with SQL rule: ELSE\n",
      "\n"
     ]
    }
   ],
   "source": [
    "from splink.duckdb.duckdb_comparison_template_library import date_comparison\n",
    "\n",
    "date_of_birth_comparison = date_comparison(\"date_of_birth\")\n",
    "print(date_of_birth_comparison.human_readable_description)"
   ]
  },
  {
   "cell_type": "markdown",
   "metadata": {},
   "source": [
    "These `Comparisons` can be specified in a data linking model as follows:"
   ]
  },
  {
   "cell_type": "code",
   "execution_count": 11,
   "metadata": {},
   "outputs": [],
   "source": [
    "settings = {\n",
    "    \"link_type\": \"dedupe_only\",\n",
    "    \"blocking_rules_to_generate_predictions\": [\n",
    "        \"l.first_name = r.first_name\",\n",
    "        \"l.surname = r.surname\",\n",
    "    ],\n",
    "    \"comparisons\": [\n",
    "        exact_match(\"first_name\"),\n",
    "        date_comparison(\"dob\"),\n",
    "    ],\n",
    "}"
   ]
  },
  {
   "cell_type": "markdown",
   "metadata": {},
   "source": [
    "You can customise a `ComparisonTemplate` by choosing your own values for the [function parameters](../comparison_template_library.md), but for anything more bespoke you will want to construct a `Comparison` with `ComparisonLevels` or provide the spec as a dictionary."
   ]
  },
  {
   "cell_type": "markdown",
   "metadata": {},
   "source": [
    "## Method 3: `ComparisonLevels`\n",
    "\n",
    "The `ComparisonLevels` API provides a lower-level API that gives the user greater control over their comparisons.\n",
    "\n",
    "For example, the user may wish to specify a comparison that has levels for a match on dmetaphone and jaro_winkler of the `first_name` field.  \n",
    "\n",
    "The below example assumes the user has derived a column `dmeta_first_name` which contains the dmetaphone of the first name."
   ]
  },
  {
   "cell_type": "code",
   "execution_count": 12,
   "metadata": {},
   "outputs": [
    {
     "name": "stdout",
     "output_type": "stream",
     "text": [
      "Comparison 'First name jaro dmeta' of `first_name` and `dmeta_first_name`.\n",
      "Similarity is assessed using the following ComparisonLevels:\n",
      "    - 'Null' with SQL rule: `first_name_l` IS NULL OR `first_name_r` IS NULL\n",
      "    - 'Exact match' with SQL rule: `first_name_l` = `first_name_r`\n",
      "    - 'Exact match' with SQL rule: `dmeta_first_name_l` = `dmeta_first_name_r`\n",
      "    - 'All other comparisons' with SQL rule: ELSE\n",
      "\n"
     ]
    }
   ],
   "source": [
    "from splink.spark.spark_comparison_level_library import (\n",
    "    exact_match_level,\n",
    "    null_level,\n",
    "    else_level,\n",
    ")\n",
    "from splink.spark.spark_comparison_library import levenshtein_at_thresholds\n",
    "\n",
    "comparison_first_name = {\n",
    "    \"output_column_name\": \"first_name\",\n",
    "    \"comparison_description\": \"First name jaro dmeta\",\n",
    "    \"comparison_levels\": [\n",
    "        null_level(\"first_name\"),\n",
    "        exact_match_level(\"first_name\", term_frequency_adjustments=True),\n",
    "        exact_match_level(\"dmeta_first_name\", term_frequency_adjustments=True),\n",
    "        else_level(),\n",
    "    ],\n",
    "}\n",
    "\n",
    "\n",
    "from splink.comparison import Comparison\n",
    "\n",
    "print(Comparison(comparison_first_name).human_readable_description)"
   ]
  },
  {
   "cell_type": "markdown",
   "metadata": {},
   "source": [
    "This can now be specified in the settings dictionary as follows:"
   ]
  },
  {
   "cell_type": "code",
   "execution_count": 13,
   "metadata": {},
   "outputs": [],
   "source": [
    "settings = {\n",
    "    \"link_type\": \"dedupe_only\",\n",
    "    \"blocking_rules_to_generate_predictions\": [\n",
    "        \"l.first_name = r.first_name\",\n",
    "        \"l.surname = r.surname\",\n",
    "    ],\n",
    "    \"comparisons\": [\n",
    "        comparison_first_name,  # The comparison specified above using ComparisonLevels\n",
    "        levenshtein_at_thresholds(\n",
    "            \"dob\", [1, 2], term_frequency_adjustments=True\n",
    "        ),  # From comparison_library\n",
    "    ],\n",
    "}"
   ]
  },
  {
   "cell_type": "markdown",
   "metadata": {},
   "source": [
    "## Method 4: Providing the spec as a dictionary\n",
    "\n",
    "Ultimately, comparisons are specified as a dictionary which conforms to [the formal `jsonschema` specification of the settings dictionary](https://github.com/moj-analytical-services/splink/blob/master/splink/files/settings_jsonschema.json) and [here](https://moj-analytical-services.github.io/splink/).\n",
    "\n",
    "The library functions described above are convenience functions that provide a shorthand way to produce valid dictionaries.\n",
    "\n",
    "For maximium control over your settings, you can specify your comparisons as a dictionary."
   ]
  },
  {
   "cell_type": "code",
   "execution_count": 14,
   "metadata": {},
   "outputs": [],
   "source": [
    "comparison_first_name = {\n",
    "    \"output_column_name\": \"first_name\",\n",
    "    \"comparison_description\": \"First name jaro dmeta\",\n",
    "    \"comparison_levels\": [\n",
    "        {\n",
    "            \"sql_condition\": \"first_name_l IS NULL OR first_name_r IS NULL\",\n",
    "            \"label_for_charts\": \"Null\",\n",
    "            \"is_null_level\": True,\n",
    "        },\n",
    "        {\n",
    "            \"sql_condition\": \"first_name_l = first_name_r\",\n",
    "            \"label_for_charts\": \"Exact match\",\n",
    "            \"tf_adjustment_column\": \"first_name\",\n",
    "            \"tf_adjustment_weight\": 1.0,\n",
    "            \"tf_minimum_u_value\": 0.001,\n",
    "        },\n",
    "        {\n",
    "            \"sql_condition\": \"dmeta_first_name_l = dmeta_first_name_r\",\n",
    "            \"label_for_charts\": \"Exact match\",\n",
    "            \"tf_adjustment_column\": \"dmeta_first_name\",\n",
    "            \"tf_adjustment_weight\": 1.0,\n",
    "        },\n",
    "        {\n",
    "            \"sql_condition\": \"jaro_winkler_sim(first_name_l, first_name_r) > 0.8\",\n",
    "            \"label_for_charts\": \"Exact match\",\n",
    "            \"tf_adjustment_column\": \"first_name\",\n",
    "            \"tf_adjustment_weight\": 0.5,\n",
    "            \"tf_minimum_u_value\": 0.001,\n",
    "        },\n",
    "        {\"sql_condition\": \"ELSE\", \"label_for_charts\": \"All other comparisons\"},\n",
    "    ],\n",
    "}\n",
    "\n",
    "settings = {\n",
    "    \"link_type\": \"dedupe_only\",\n",
    "    \"blocking_rules_to_generate_predictions\": [\n",
    "        \"l.first_name = r.first_name\",\n",
    "        \"l.surname = r.surname\",\n",
    "    ],\n",
    "    \"comparisons\": [\n",
    "        comparison_first_name,  # The comparison specified above using the dict\n",
    "        levenshtein_at_thresholds(\n",
    "            \"dob\", [1, 2], term_frequency_adjustments=True\n",
    "        ),  # From comparison_library\n",
    "    ],\n",
    "}"
   ]
  },
  {
   "attachments": {},
   "cell_type": "markdown",
   "metadata": {},
   "source": [
    "## Creating Comparisons for specific data types\n",
    "\n",
<<<<<<< HEAD
    "Similarity is defined differently for types of data (e.g. names, dates of birth, postcodes, addresses, ids). Below are examples of how to structure comparisons for a variety of data types."
   ]
  },
  {
   "cell_type": "markdown",
   "metadata": {},
   "source": [
    "### Date Comparisons\n",
    "\n",
    "Date comparisons are generally structured as: \n",
    "\n",
    "- Null level  \n",
    "- Exact match  \n",
    "- Fuzzy match ([using metric of choice](comparators.md))  \n",
    "- Interval match (within X days/months/years)  \n",
    "- Else level\n",
    "\n",
    "The [comparison_template_library](#method-2-using-the-comparisontemplatelibrary) contains the `date_comparison` function which gives this structure, with some pre-defined parameters, out-of-the-box."
   ]
  },
  {
   "cell_type": "code",
   "execution_count": 15,
   "metadata": {},
   "outputs": [
    {
     "name": "stdout",
     "output_type": "stream",
     "text": [
      "Comparison 'Exact match vs. Dates within levenshtein thresholds 1, 2 vs. Dates within the following thresholds Year(s): 1, Year(s): 10 vs. anything else' of \"date_of_birth\".\n",
      "Similarity is assessed using the following ComparisonLevels:\n",
      "    - 'Null' with SQL rule: \"date_of_birth_l\" IS NULL OR \"date_of_birth_r\" IS NULL\n",
      "    - 'Exact match' with SQL rule: \"date_of_birth_l\" = \"date_of_birth_r\"\n",
      "    - 'Levenshtein <= 1' with SQL rule: levenshtein(\"date_of_birth_l\", \"date_of_birth_r\") <= 1\n",
      "    - 'Levenshtein <= 2' with SQL rule: levenshtein(\"date_of_birth_l\", \"date_of_birth_r\") <= 2\n",
      "    - 'Within 1 year' with SQL rule: \n",
      "        abs(date_diff('year', \"date_of_birth_l\", \"date_of_birth_r\")) <= 1\n",
      "    \n",
      "    - 'Within 10 years' with SQL rule: \n",
      "        abs(date_diff('year', \"date_of_birth_l\", \"date_of_birth_r\")) <= 10\n",
      "    \n",
      "    - 'All other comparisons' with SQL rule: ELSE\n",
      "\n"
     ]
    }
   ],
   "source": [
    "from splink.duckdb.duckdb_comparison_template_library import date_comparison\n",
    "\n",
    "date_of_birth_comparison = date_comparison(\"date_of_birth\")\n",
    "print(date_of_birth_comparison.human_readable_description)"
   ]
  },
  {
   "cell_type": "markdown",
   "metadata": {},
   "source": [
    "While also allowing flexibility to change the paramaters and/or fuzzy matching comparison level.\n",
    "\n",
    "For example:"
   ]
  },
  {
   "cell_type": "code",
   "execution_count": 16,
   "metadata": {},
   "outputs": [
    {
     "name": "stdout",
     "output_type": "stream",
     "text": [
      "Comparison 'Exact match vs. Dates within jaro_winkler threshold 0.88 vs. Dates within the following thresholds Month(s): 1, Year(s): 1 vs. anything else' of \"date_of_birth\".\n",
      "Similarity is assessed using the following ComparisonLevels:\n",
      "    - 'Null' with SQL rule: \"date_of_birth_l\" IS NULL OR \"date_of_birth_r\" IS NULL\n",
      "    - 'Exact match' with SQL rule: \"date_of_birth_l\" = \"date_of_birth_r\"\n",
      "    - 'Jaro_winkler_similarity >= 0.88' with SQL rule: jaro_winkler_similarity(\"date_of_birth_l\", \"date_of_birth_r\") >= 0.88\n",
      "    - 'Within 1 month' with SQL rule: \n",
      "        abs(date_diff('month', \"date_of_birth_l\", \"date_of_birth_r\")) <= 1\n",
      "    \n",
      "    - 'Within 1 year' with SQL rule: \n",
      "        abs(date_diff('year', \"date_of_birth_l\", \"date_of_birth_r\")) <= 1\n",
      "    \n",
      "    - 'All other comparisons' with SQL rule: ELSE\n",
      "\n"
     ]
    }
   ],
   "source": [
    "date_of_birth_comparison = date_comparison(\n",
    "    \"date_of_birth\",\n",
    "    levenshtein_thresholds=[],\n",
    "    jaro_winkler_thresholds=[0.88],\n",
    "    datediff_thresholds=[1, 1],\n",
    "    datediff_metrics=[\"month\", \"year\"],\n",
    ")\n",
    "print(date_of_birth_comparison.human_readable_description)"
   ]
  },
  {
   "attachments": {},
   "cell_type": "markdown",
   "metadata": {},
   "source": [
    "To see this as a specifications dictionary you can call"
   ]
  },
  {
   "cell_type": "code",
   "execution_count": 17,
   "metadata": {},
   "outputs": [
    {
     "data": {
      "text/plain": [
       "{'output_column_name': 'date_of_birth',\n",
       " 'comparison_levels': [{'sql_condition': '\"date_of_birth_l\" IS NULL OR \"date_of_birth_r\" IS NULL',\n",
       "   'label_for_charts': 'Null',\n",
       "   'is_null_level': True},\n",
       "  {'sql_condition': '\"date_of_birth_l\" = \"date_of_birth_r\"',\n",
       "   'label_for_charts': 'Exact match'},\n",
       "  {'sql_condition': 'jaro_winkler_similarity(\"date_of_birth_l\", \"date_of_birth_r\") >= 0.88',\n",
       "   'label_for_charts': 'Jaro_winkler_similarity >= 0.88'},\n",
       "  {'sql_condition': '\\n        abs(date_diff(\\'month\\', \"date_of_birth_l\", \"date_of_birth_r\")) <= 1\\n    ',\n",
       "   'label_for_charts': 'Within 1 month'},\n",
       "  {'sql_condition': '\\n        abs(date_diff(\\'year\\', \"date_of_birth_l\", \"date_of_birth_r\")) <= 1\\n    ',\n",
       "   'label_for_charts': 'Within 1 year'},\n",
       "  {'sql_condition': 'ELSE', 'label_for_charts': 'All other comparisons'}],\n",
       " 'comparison_description': 'Exact match vs. Dates within jaro_winkler threshold 0.88 vs. Dates within the following thresholds Month(s): 1, Year(s): 1 vs. anything else'}"
      ]
     },
     "execution_count": 17,
     "metadata": {},
     "output_type": "execute_result"
    }
   ],
   "source": [
    "date_of_birth_comparison.as_dict()"
   ]
  },
  {
   "attachments": {},
   "cell_type": "markdown",
   "metadata": {},
   "source": [
    "Which can be used as the basis for a more custom comparison, as in [Method 4](#method-4-providing-the-spec-as-a-dictionary), if desired."
   ]
  },
  {
   "attachments": {},
   "cell_type": "markdown",
   "metadata": {},
   "source": [
    "### Name Comparisons\n",
    "\n",
    "Name comparisons for an individual name column (e.g. forename, surname) are generally structured as: \n",
    "\n",
    "- Null level  \n",
    "- Exact match  \n",
    "- Fuzzy match ([using metric of choice](comparators.md))  \n",
    "- Else level\n",
    "\n",
    "The [comparison_template_library](#method-2-using-the-comparisontemplatelibrary) contains the `name_comparison` function which gives this structure, with some pre-defined parameters, out-of-the-box."
   ]
  },
  {
   "cell_type": "code",
   "execution_count": 18,
   "metadata": {},
   "outputs": [
    {
     "name": "stdout",
     "output_type": "stream",
     "text": [
      "Comparison 'Exact match vs. Names within jaro_winkler thresholds 0.95, 0.88 vs. anything else' of \"first_name\".\n",
      "Similarity is assessed using the following ComparisonLevels:\n",
      "    - 'Null' with SQL rule: \"first_name_l\" IS NULL OR \"first_name_r\" IS NULL\n",
      "    - 'Exact match first_name' with SQL rule: \"first_name_l\" = \"first_name_r\"\n",
      "    - 'Jaro_winkler_similarity >= 0.95' with SQL rule: jaro_winkler_similarity(\"first_name_l\", \"first_name_r\") >= 0.95\n",
      "    - 'Jaro_winkler_similarity >= 0.88' with SQL rule: jaro_winkler_similarity(\"first_name_l\", \"first_name_r\") >= 0.88\n",
      "    - 'All other comparisons' with SQL rule: ELSE\n",
      "\n"
     ]
    }
   ],
   "source": [
    "from splink.duckdb.duckdb_comparison_template_library import name_comparison\n",
    "\n",
    "first_name_comparison = name_comparison(\"first_name\")\n",
    "print(first_name_comparison.human_readable_description)"
   ]
  },
  {
   "attachments": {},
   "cell_type": "markdown",
   "metadata": {},
   "source": [
    "While also allowing flexibility to change the paramaters and/or fuzzy matching comparison level.\n",
    "\n",
    "For example:"
   ]
  },
  {
   "cell_type": "code",
   "execution_count": 19,
   "metadata": {},
   "outputs": [
    {
     "name": "stdout",
     "output_type": "stream",
     "text": [
      "Comparison 'Exact match vs. Names with phonetic exact match vs. Dates within levenshtein threshold 2 vs. Names within jaccard threshold 1 vs. anything else' of \"surname\" and \"surname_dm\".\n",
      "Similarity is assessed using the following ComparisonLevels:\n",
      "    - 'Null' with SQL rule: \"surname_l\" IS NULL OR \"surname_r\" IS NULL\n",
      "    - 'Exact match surname' with SQL rule: \"surname_l\" = \"surname_r\"\n",
      "    - 'Exact match surname_dm' with SQL rule: \"surname_dm_l\" = \"surname_dm_r\"\n",
      "    - 'Levenshtein <= 2' with SQL rule: levenshtein(\"surname_l\", \"surname_r\") <= 2\n",
      "    - 'Jaccard >= 1' with SQL rule: jaccard(\"surname_l\", \"surname_r\") >= 1\n",
      "    - 'All other comparisons' with SQL rule: ELSE\n",
      "\n"
     ]
    }
   ],
   "source": [
    "surname_comparison = name_comparison(\n",
    "    \"surname\",\n",
    "    phonetic_col_name=\"surname_dm\",\n",
    "    term_frequency_adjustments_name=True,\n",
    "    levenshtein_thresholds=[2],\n",
    "    jaro_winkler_thresholds=[],\n",
    "    jaccard_thresholds=[1],\n",
    ")\n",
    "print(surname_comparison.human_readable_description)"
   ]
  },
  {
   "attachments": {},
   "cell_type": "markdown",
   "metadata": {},
   "source": [
    "Where `surname_dm` refers to a column which has used the DoubleMetaphone algorithm on `surname` to give a phonetic spelling. This helps to catch names which sounds the same but have different spellings (e.g. Stephens vs Stevens). For more on Phonetic Transformations, see the [topic guide](phonetic.md)."
   ]
  },
  {
   "attachments": {},
   "cell_type": "markdown",
   "metadata": {},
   "source": [
    "To see this as a specifications dictionary you can call"
   ]
  },
  {
   "cell_type": "code",
   "execution_count": 20,
   "metadata": {},
   "outputs": [
    {
     "data": {
      "text/plain": [
       "{'output_column_name': 'custom_surname_surname_dm',\n",
       " 'comparison_levels': [{'sql_condition': '\"surname_l\" IS NULL OR \"surname_r\" IS NULL',\n",
       "   'label_for_charts': 'Null',\n",
       "   'is_null_level': True},\n",
       "  {'sql_condition': '\"surname_l\" = \"surname_r\"',\n",
       "   'label_for_charts': 'Exact match surname',\n",
       "   'tf_adjustment_column': 'surname',\n",
       "   'tf_adjustment_weight': 1.0},\n",
       "  {'sql_condition': '\"surname_dm_l\" = \"surname_dm_r\"',\n",
       "   'label_for_charts': 'Exact match surname_dm'},\n",
       "  {'sql_condition': 'levenshtein(\"surname_l\", \"surname_r\") <= 2',\n",
       "   'label_for_charts': 'Levenshtein <= 2'},\n",
       "  {'sql_condition': 'jaccard(\"surname_l\", \"surname_r\") >= 1',\n",
       "   'label_for_charts': 'Jaccard >= 1'},\n",
       "  {'sql_condition': 'ELSE', 'label_for_charts': 'All other comparisons'}],\n",
       " 'comparison_description': 'Exact match vs. Names with phonetic exact match vs. Dates within levenshtein threshold 2 vs. Names within jaccard threshold 1 vs. anything else'}"
      ]
     },
     "execution_count": 20,
     "metadata": {},
     "output_type": "execute_result"
    }
   ],
   "source": [
    "surname_comparison.as_dict()"
   ]
  },
  {
   "attachments": {},
   "cell_type": "markdown",
   "metadata": {},
   "source": [
    "Which can be used as the basis for a more custom comparison, as in [Method 4](#method-4-providing-the-spec-as-a-dictionary), if desired."
=======
    "For creating comparisons by data type, see the dedicated [topic guide](comparison_templates.ipynb)."
>>>>>>> 88885954
   ]
  }
 ],
 "metadata": {
  "kernelspec": {
   "display_name": "Python 3.9.2 ('splink-venv': venv)",
   "language": "python",
   "name": "python3"
  },
  "language_info": {
   "codemirror_mode": {
    "name": "ipython",
    "version": 3
   },
   "file_extension": ".py",
   "mimetype": "text/x-python",
   "name": "python",
   "nbconvert_exporter": "python",
   "pygments_lexer": "ipython3",
   "version": "3.9.2"
  },
  "vscode": {
   "interpreter": {
    "hash": "a48c72d7d87a1a03872c2328bc7c3d312b8461ea67915604a878c0e034a87923"
   }
  }
 },
 "nbformat": 4,
 "nbformat_minor": 4
}<|MERGE_RESOLUTION|>--- conflicted
+++ resolved
@@ -85,7 +85,7 @@
   },
   {
    "cell_type": "code",
-   "execution_count": 6,
+   "execution_count": 10,
    "metadata": {},
    "outputs": [
     {
@@ -120,7 +120,7 @@
   },
   {
    "cell_type": "code",
-   "execution_count": 7,
+   "execution_count": 11,
    "metadata": {},
    "outputs": [
     {
@@ -136,7 +136,7 @@
        " 'comparison_description': 'Exact match vs. anything else'}"
       ]
      },
-     "execution_count": 7,
+     "execution_count": 11,
      "metadata": {},
      "output_type": "execute_result"
     }
@@ -154,14 +154,14 @@
   },
   {
    "cell_type": "code",
-   "execution_count": 8,
+   "execution_count": 12,
    "metadata": {},
    "outputs": [
     {
      "name": "stdout",
      "output_type": "stream",
      "text": [
-      "Comparison 'Exact match vs. levenshtein at thresholds 1, 2 vs. anything else' of \"dob\".\n",
+      "Comparison 'Exact match vs. Dob within levenshtein thresholds 1, 2 vs. anything else' of \"dob\".\n",
       "Similarity is assessed using the following ComparisonLevels:\n",
       "    - 'Null' with SQL rule: \"dob_l\" IS NULL OR \"dob_r\" IS NULL\n",
       "    - 'Exact match' with SQL rule: \"dob_l\" = \"dob_r\"\n",
@@ -191,7 +191,7 @@
   },
   {
    "cell_type": "code",
-   "execution_count": 9,
+   "execution_count": 13,
    "metadata": {},
    "outputs": [],
    "source": [
@@ -226,14 +226,14 @@
   },
   {
    "cell_type": "code",
-   "execution_count": 10,
+   "execution_count": 14,
    "metadata": {},
    "outputs": [
     {
      "name": "stdout",
      "output_type": "stream",
      "text": [
-      "Comparison 'Exact match vs. Dates within levenshtein thresholds 1, 2 vs. Dates within the following thresholds Year(s): 1, Year(s): 10 vs. anything else' of \"date_of_birth\".\n",
+      "Comparison 'Exact match vs. Date_Of_Birth within levenshtein thresholds 1, 2 vs. Dates within the following thresholds Year(s): 1, Year(s): 10 vs. anything else' of \"date_of_birth\".\n",
       "Similarity is assessed using the following ComparisonLevels:\n",
       "    - 'Null' with SQL rule: \"date_of_birth_l\" IS NULL OR \"date_of_birth_r\" IS NULL\n",
       "    - 'Exact match' with SQL rule: \"date_of_birth_l\" = \"date_of_birth_r\"\n",
@@ -266,7 +266,7 @@
   },
   {
    "cell_type": "code",
-   "execution_count": 11,
+   "execution_count": 15,
    "metadata": {},
    "outputs": [],
    "source": [
@@ -305,7 +305,7 @@
   },
   {
    "cell_type": "code",
-   "execution_count": 12,
+   "execution_count": 16,
    "metadata": {},
    "outputs": [
     {
@@ -342,7 +342,7 @@
     "}\n",
     "\n",
     "\n",
-    "from splink.comparison import Comparison\n",
+    "from splink.comparison.comparison import Comparison\n",
     "\n",
     "print(Comparison(comparison_first_name).human_readable_description)"
    ]
@@ -356,7 +356,7 @@
   },
   {
    "cell_type": "code",
-   "execution_count": 13,
+   "execution_count": 17,
    "metadata": {},
    "outputs": [],
    "source": [
@@ -390,7 +390,7 @@
   },
   {
    "cell_type": "code",
-   "execution_count": 14,
+   "execution_count": 18,
    "metadata": {},
    "outputs": [],
    "source": [
@@ -449,301 +449,7 @@
    "source": [
     "## Creating Comparisons for specific data types\n",
     "\n",
-<<<<<<< HEAD
-    "Similarity is defined differently for types of data (e.g. names, dates of birth, postcodes, addresses, ids). Below are examples of how to structure comparisons for a variety of data types."
-   ]
-  },
-  {
-   "cell_type": "markdown",
-   "metadata": {},
-   "source": [
-    "### Date Comparisons\n",
-    "\n",
-    "Date comparisons are generally structured as: \n",
-    "\n",
-    "- Null level  \n",
-    "- Exact match  \n",
-    "- Fuzzy match ([using metric of choice](comparators.md))  \n",
-    "- Interval match (within X days/months/years)  \n",
-    "- Else level\n",
-    "\n",
-    "The [comparison_template_library](#method-2-using-the-comparisontemplatelibrary) contains the `date_comparison` function which gives this structure, with some pre-defined parameters, out-of-the-box."
-   ]
-  },
-  {
-   "cell_type": "code",
-   "execution_count": 15,
-   "metadata": {},
-   "outputs": [
-    {
-     "name": "stdout",
-     "output_type": "stream",
-     "text": [
-      "Comparison 'Exact match vs. Dates within levenshtein thresholds 1, 2 vs. Dates within the following thresholds Year(s): 1, Year(s): 10 vs. anything else' of \"date_of_birth\".\n",
-      "Similarity is assessed using the following ComparisonLevels:\n",
-      "    - 'Null' with SQL rule: \"date_of_birth_l\" IS NULL OR \"date_of_birth_r\" IS NULL\n",
-      "    - 'Exact match' with SQL rule: \"date_of_birth_l\" = \"date_of_birth_r\"\n",
-      "    - 'Levenshtein <= 1' with SQL rule: levenshtein(\"date_of_birth_l\", \"date_of_birth_r\") <= 1\n",
-      "    - 'Levenshtein <= 2' with SQL rule: levenshtein(\"date_of_birth_l\", \"date_of_birth_r\") <= 2\n",
-      "    - 'Within 1 year' with SQL rule: \n",
-      "        abs(date_diff('year', \"date_of_birth_l\", \"date_of_birth_r\")) <= 1\n",
-      "    \n",
-      "    - 'Within 10 years' with SQL rule: \n",
-      "        abs(date_diff('year', \"date_of_birth_l\", \"date_of_birth_r\")) <= 10\n",
-      "    \n",
-      "    - 'All other comparisons' with SQL rule: ELSE\n",
-      "\n"
-     ]
-    }
-   ],
-   "source": [
-    "from splink.duckdb.duckdb_comparison_template_library import date_comparison\n",
-    "\n",
-    "date_of_birth_comparison = date_comparison(\"date_of_birth\")\n",
-    "print(date_of_birth_comparison.human_readable_description)"
-   ]
-  },
-  {
-   "cell_type": "markdown",
-   "metadata": {},
-   "source": [
-    "While also allowing flexibility to change the paramaters and/or fuzzy matching comparison level.\n",
-    "\n",
-    "For example:"
-   ]
-  },
-  {
-   "cell_type": "code",
-   "execution_count": 16,
-   "metadata": {},
-   "outputs": [
-    {
-     "name": "stdout",
-     "output_type": "stream",
-     "text": [
-      "Comparison 'Exact match vs. Dates within jaro_winkler threshold 0.88 vs. Dates within the following thresholds Month(s): 1, Year(s): 1 vs. anything else' of \"date_of_birth\".\n",
-      "Similarity is assessed using the following ComparisonLevels:\n",
-      "    - 'Null' with SQL rule: \"date_of_birth_l\" IS NULL OR \"date_of_birth_r\" IS NULL\n",
-      "    - 'Exact match' with SQL rule: \"date_of_birth_l\" = \"date_of_birth_r\"\n",
-      "    - 'Jaro_winkler_similarity >= 0.88' with SQL rule: jaro_winkler_similarity(\"date_of_birth_l\", \"date_of_birth_r\") >= 0.88\n",
-      "    - 'Within 1 month' with SQL rule: \n",
-      "        abs(date_diff('month', \"date_of_birth_l\", \"date_of_birth_r\")) <= 1\n",
-      "    \n",
-      "    - 'Within 1 year' with SQL rule: \n",
-      "        abs(date_diff('year', \"date_of_birth_l\", \"date_of_birth_r\")) <= 1\n",
-      "    \n",
-      "    - 'All other comparisons' with SQL rule: ELSE\n",
-      "\n"
-     ]
-    }
-   ],
-   "source": [
-    "date_of_birth_comparison = date_comparison(\n",
-    "    \"date_of_birth\",\n",
-    "    levenshtein_thresholds=[],\n",
-    "    jaro_winkler_thresholds=[0.88],\n",
-    "    datediff_thresholds=[1, 1],\n",
-    "    datediff_metrics=[\"month\", \"year\"],\n",
-    ")\n",
-    "print(date_of_birth_comparison.human_readable_description)"
-   ]
-  },
-  {
-   "attachments": {},
-   "cell_type": "markdown",
-   "metadata": {},
-   "source": [
-    "To see this as a specifications dictionary you can call"
-   ]
-  },
-  {
-   "cell_type": "code",
-   "execution_count": 17,
-   "metadata": {},
-   "outputs": [
-    {
-     "data": {
-      "text/plain": [
-       "{'output_column_name': 'date_of_birth',\n",
-       " 'comparison_levels': [{'sql_condition': '\"date_of_birth_l\" IS NULL OR \"date_of_birth_r\" IS NULL',\n",
-       "   'label_for_charts': 'Null',\n",
-       "   'is_null_level': True},\n",
-       "  {'sql_condition': '\"date_of_birth_l\" = \"date_of_birth_r\"',\n",
-       "   'label_for_charts': 'Exact match'},\n",
-       "  {'sql_condition': 'jaro_winkler_similarity(\"date_of_birth_l\", \"date_of_birth_r\") >= 0.88',\n",
-       "   'label_for_charts': 'Jaro_winkler_similarity >= 0.88'},\n",
-       "  {'sql_condition': '\\n        abs(date_diff(\\'month\\', \"date_of_birth_l\", \"date_of_birth_r\")) <= 1\\n    ',\n",
-       "   'label_for_charts': 'Within 1 month'},\n",
-       "  {'sql_condition': '\\n        abs(date_diff(\\'year\\', \"date_of_birth_l\", \"date_of_birth_r\")) <= 1\\n    ',\n",
-       "   'label_for_charts': 'Within 1 year'},\n",
-       "  {'sql_condition': 'ELSE', 'label_for_charts': 'All other comparisons'}],\n",
-       " 'comparison_description': 'Exact match vs. Dates within jaro_winkler threshold 0.88 vs. Dates within the following thresholds Month(s): 1, Year(s): 1 vs. anything else'}"
-      ]
-     },
-     "execution_count": 17,
-     "metadata": {},
-     "output_type": "execute_result"
-    }
-   ],
-   "source": [
-    "date_of_birth_comparison.as_dict()"
-   ]
-  },
-  {
-   "attachments": {},
-   "cell_type": "markdown",
-   "metadata": {},
-   "source": [
-    "Which can be used as the basis for a more custom comparison, as in [Method 4](#method-4-providing-the-spec-as-a-dictionary), if desired."
-   ]
-  },
-  {
-   "attachments": {},
-   "cell_type": "markdown",
-   "metadata": {},
-   "source": [
-    "### Name Comparisons\n",
-    "\n",
-    "Name comparisons for an individual name column (e.g. forename, surname) are generally structured as: \n",
-    "\n",
-    "- Null level  \n",
-    "- Exact match  \n",
-    "- Fuzzy match ([using metric of choice](comparators.md))  \n",
-    "- Else level\n",
-    "\n",
-    "The [comparison_template_library](#method-2-using-the-comparisontemplatelibrary) contains the `name_comparison` function which gives this structure, with some pre-defined parameters, out-of-the-box."
-   ]
-  },
-  {
-   "cell_type": "code",
-   "execution_count": 18,
-   "metadata": {},
-   "outputs": [
-    {
-     "name": "stdout",
-     "output_type": "stream",
-     "text": [
-      "Comparison 'Exact match vs. Names within jaro_winkler thresholds 0.95, 0.88 vs. anything else' of \"first_name\".\n",
-      "Similarity is assessed using the following ComparisonLevels:\n",
-      "    - 'Null' with SQL rule: \"first_name_l\" IS NULL OR \"first_name_r\" IS NULL\n",
-      "    - 'Exact match first_name' with SQL rule: \"first_name_l\" = \"first_name_r\"\n",
-      "    - 'Jaro_winkler_similarity >= 0.95' with SQL rule: jaro_winkler_similarity(\"first_name_l\", \"first_name_r\") >= 0.95\n",
-      "    - 'Jaro_winkler_similarity >= 0.88' with SQL rule: jaro_winkler_similarity(\"first_name_l\", \"first_name_r\") >= 0.88\n",
-      "    - 'All other comparisons' with SQL rule: ELSE\n",
-      "\n"
-     ]
-    }
-   ],
-   "source": [
-    "from splink.duckdb.duckdb_comparison_template_library import name_comparison\n",
-    "\n",
-    "first_name_comparison = name_comparison(\"first_name\")\n",
-    "print(first_name_comparison.human_readable_description)"
-   ]
-  },
-  {
-   "attachments": {},
-   "cell_type": "markdown",
-   "metadata": {},
-   "source": [
-    "While also allowing flexibility to change the paramaters and/or fuzzy matching comparison level.\n",
-    "\n",
-    "For example:"
-   ]
-  },
-  {
-   "cell_type": "code",
-   "execution_count": 19,
-   "metadata": {},
-   "outputs": [
-    {
-     "name": "stdout",
-     "output_type": "stream",
-     "text": [
-      "Comparison 'Exact match vs. Names with phonetic exact match vs. Dates within levenshtein threshold 2 vs. Names within jaccard threshold 1 vs. anything else' of \"surname\" and \"surname_dm\".\n",
-      "Similarity is assessed using the following ComparisonLevels:\n",
-      "    - 'Null' with SQL rule: \"surname_l\" IS NULL OR \"surname_r\" IS NULL\n",
-      "    - 'Exact match surname' with SQL rule: \"surname_l\" = \"surname_r\"\n",
-      "    - 'Exact match surname_dm' with SQL rule: \"surname_dm_l\" = \"surname_dm_r\"\n",
-      "    - 'Levenshtein <= 2' with SQL rule: levenshtein(\"surname_l\", \"surname_r\") <= 2\n",
-      "    - 'Jaccard >= 1' with SQL rule: jaccard(\"surname_l\", \"surname_r\") >= 1\n",
-      "    - 'All other comparisons' with SQL rule: ELSE\n",
-      "\n"
-     ]
-    }
-   ],
-   "source": [
-    "surname_comparison = name_comparison(\n",
-    "    \"surname\",\n",
-    "    phonetic_col_name=\"surname_dm\",\n",
-    "    term_frequency_adjustments_name=True,\n",
-    "    levenshtein_thresholds=[2],\n",
-    "    jaro_winkler_thresholds=[],\n",
-    "    jaccard_thresholds=[1],\n",
-    ")\n",
-    "print(surname_comparison.human_readable_description)"
-   ]
-  },
-  {
-   "attachments": {},
-   "cell_type": "markdown",
-   "metadata": {},
-   "source": [
-    "Where `surname_dm` refers to a column which has used the DoubleMetaphone algorithm on `surname` to give a phonetic spelling. This helps to catch names which sounds the same but have different spellings (e.g. Stephens vs Stevens). For more on Phonetic Transformations, see the [topic guide](phonetic.md)."
-   ]
-  },
-  {
-   "attachments": {},
-   "cell_type": "markdown",
-   "metadata": {},
-   "source": [
-    "To see this as a specifications dictionary you can call"
-   ]
-  },
-  {
-   "cell_type": "code",
-   "execution_count": 20,
-   "metadata": {},
-   "outputs": [
-    {
-     "data": {
-      "text/plain": [
-       "{'output_column_name': 'custom_surname_surname_dm',\n",
-       " 'comparison_levels': [{'sql_condition': '\"surname_l\" IS NULL OR \"surname_r\" IS NULL',\n",
-       "   'label_for_charts': 'Null',\n",
-       "   'is_null_level': True},\n",
-       "  {'sql_condition': '\"surname_l\" = \"surname_r\"',\n",
-       "   'label_for_charts': 'Exact match surname',\n",
-       "   'tf_adjustment_column': 'surname',\n",
-       "   'tf_adjustment_weight': 1.0},\n",
-       "  {'sql_condition': '\"surname_dm_l\" = \"surname_dm_r\"',\n",
-       "   'label_for_charts': 'Exact match surname_dm'},\n",
-       "  {'sql_condition': 'levenshtein(\"surname_l\", \"surname_r\") <= 2',\n",
-       "   'label_for_charts': 'Levenshtein <= 2'},\n",
-       "  {'sql_condition': 'jaccard(\"surname_l\", \"surname_r\") >= 1',\n",
-       "   'label_for_charts': 'Jaccard >= 1'},\n",
-       "  {'sql_condition': 'ELSE', 'label_for_charts': 'All other comparisons'}],\n",
-       " 'comparison_description': 'Exact match vs. Names with phonetic exact match vs. Dates within levenshtein threshold 2 vs. Names within jaccard threshold 1 vs. anything else'}"
-      ]
-     },
-     "execution_count": 20,
-     "metadata": {},
-     "output_type": "execute_result"
-    }
-   ],
-   "source": [
-    "surname_comparison.as_dict()"
-   ]
-  },
-  {
-   "attachments": {},
-   "cell_type": "markdown",
-   "metadata": {},
-   "source": [
-    "Which can be used as the basis for a more custom comparison, as in [Method 4](#method-4-providing-the-spec-as-a-dictionary), if desired."
-=======
     "For creating comparisons by data type, see the dedicated [topic guide](comparison_templates.ipynb)."
->>>>>>> 88885954
    ]
   }
  ],
@@ -763,7 +469,7 @@
    "name": "python",
    "nbconvert_exporter": "python",
    "pygments_lexer": "ipython3",
-   "version": "3.9.2"
+   "version": "3.9.12"
   },
   "vscode": {
    "interpreter": {
