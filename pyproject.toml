[tool.poetry]
name = "splink"
version = "3.9.1"
description = "Fast probabilistic data linkage at scale"
authors = ["Robin Linacre <robinlinacre@hotmail.com>", "Sam Lindsay", "Theodore Manassis", "Tom Hepworth", "Andy Bond", "Ross Kennedy"]
license = "MIT"
homepage = "https://github.com/moj-analytical-services/splink"
repository = "https://github.com/moj-analytical-services/splink"
readme = "README.md"

[tool.poetry.dependencies]
python = ">=3.7"
jsonschema = ">=3.2,<5.0"
pandas = ">=1.0.0"
duckdb = ">=0.6.0"
<<<<<<< HEAD
# normalize issue in sqlglot - temporarily exclude updates
sqlglot = ">=5.1.0,<11.4.2"
altair = ">=4.2.0"
=======
sqlglot = ">=5.1.0"
altair = ">=4.2.0,<5.0"
>>>>>>> 6cec113f
Jinja2 = ">=3.0.3"
phonetics = "^1.0.5"

[tool.poetry.group.dev]
[tool.poetry.group.dev.dependencies]
tabulate = "0.8.9"
pyspark = "^3.2.1"
# sqlalchemy >= 2.0.0 not working well with older pandas
sqlalchemy = ">=1.4.0,<2.0.0"
# temporarily use binary version, to avoid issues with pg_config path
psycopg2-binary = ">=2.8.0"

[tool.poetry.group.linting]
[tool.poetry.group.linting.dependencies]
black = "22.6.0"
ruff = "0.0.257"

[tool.poetry.group.testing]
[tool.poetry.group.testing.dependencies]
pytest = "^7.0"
pyarrow = "^7.0.0"
networkx = "2.5.1"
rapidfuzz = "^2.0.3"

[tool.poetry.group.benchmarking]
optional = true
[tool.poetry.group.benchmarking.dependencies]
pytest-benchmark = "^4"
lzstring = "1.0.4"

[build-system]
requires = ["poetry-core>=1.0.8"]
build-backend = "poetry.core.masonry.api"

[tool.isort]
profile = "black"

[tool.ruff]
line-length = 88
select = [
    # Pyflakes
    "F",
    # Pycodestyle
    "E",
    "W",
    # isort
    "I001",
    # bugbear
    "B",
]
ignore = [
    "B905", # `zip()` without an explicit `strict=` parameter
    "B006", # Do not use mutable data structures for argument defaults"
]

[tool.pytest.ini_options]
addopts = ["-m default"]
markers = [
# only tests where backend is irrelevant:
    "core",
# see tests/decorator.py::dialect_groups for group details:
    "default",
    "all",
# backend-specific sets
    "duckdb",
    "duckdb_only",
    "spark",
    "spark_only",
    "sqlite",
    "sqlite_only",
]<|MERGE_RESOLUTION|>--- conflicted
+++ resolved
@@ -13,14 +13,9 @@
 jsonschema = ">=3.2,<5.0"
 pandas = ">=1.0.0"
 duckdb = ">=0.6.0"
-<<<<<<< HEAD
 # normalize issue in sqlglot - temporarily exclude updates
 sqlglot = ">=5.1.0,<11.4.2"
-altair = ">=4.2.0"
-=======
-sqlglot = ">=5.1.0"
 altair = ">=4.2.0,<5.0"
->>>>>>> 6cec113f
 Jinja2 = ">=3.0.3"
 phonetics = "^1.0.5"
 
