name: Benchmark timeseries commit
on:
  pull_request_target:
    types:
      - closed


jobs:
  if_merged:
    if: github.event.pull_request.merged == true && github.repository == 'moj-analytical-services/splink'
    runs-on: ubuntu-20.04
    # only run this workflow on the upstream
    steps:
      #----------------------------------------------
      #       check-out repo and set-up python
      #----------------------------------------------
      - name: Check out repository
        uses: actions/checkout@v2
        with:
          ref: master
          token: ${{ secrets.SPLINK_TOKEN }}
      - name: Set up python
        id: setup-python
        uses: actions/setup-python@v2
        with:
          python-version: 3.9.10

      #----------------------------------------------
      #  -- save a few section by caching poetry --
      #----------------------------------------------
      - name: Load cached Poetry installation
        uses: actions/cache@v2
        with:
          path: ~/.local  # the path depends on the OS
          key: poetry-0  # increment to reset cache
      #----------------------------------------------
      #  -----  install & configure poetry  -----
      #----------------------------------------------
      - name: Install Poetry
        uses: snok/install-poetry@v1
        with:
          virtualenvs-create: true
          virtualenvs-in-project: true
          installer-parallel: true

      #----------------------------------------------
      #       load cached venv if cache exists
      #----------------------------------------------
      - name: Load cached venv
        id: cached-poetry-dependencies
        uses: actions/cache@v2
        with:
          path: .venv
          key: venv-bm-${{ runner.os }}-${{ steps.setup-python.outputs.python-version }}-${{ hashFiles('**/poetry.lock') }}-00
      #----------------------------------------------
      # install dependencies if cache does not exist
      #----------------------------------------------
      - name: Install dependencies
        if: steps.cached-poetry-dependencies.outputs.cache-hit != 'true'
        run: poetry install --no-interaction --no-root --with benchmarking
      #----------------------------------------------
      # install your root project, if required
      #----------------------------------------------
      - name: Install library
        run: poetry install --no-interaction
      #----------------------------------------------
      #              run benchmarks and comment
      #----------------------------------------------
      - name: Run benchmark and comment
        run: |
          source .venv/bin/activate
          pytest benchmarking/test_performance.py  --benchmark-json benchmarking/output.json -k 'test_2_rounds_1k_sqlite or test_2_rounds_1k_duckdb'
          python benchmarking/combine_benchmarks_timeseries.py
          git checkout master
          git config --global user.email "actions@users.noreply.github.com"
          git config --global user.name "robin"
          git add -A -f benchmarking/time_series.json
          git commit -m "Updated benchmarks timeseries" || exit 0
<<<<<<< HEAD
          git push --force


=======
          git push --force
>>>>>>> e5862416
<|MERGE_RESOLUTION|>--- conflicted
+++ resolved
@@ -76,10 +76,4 @@
           git config --global user.name "robin"
           git add -A -f benchmarking/time_series.json
           git commit -m "Updated benchmarks timeseries" || exit 0
-<<<<<<< HEAD
-          git push --force
-
-
-=======
-          git push --force
->>>>>>> e5862416
+          git push --force