from typing import Union

from .comparison_level_creator import ComparisonLevelCreator
from .dialects import SplinkDialect


def validate_distance_threshold(
    lower_bound: Union[int, float],
    upper_bound: Union[int, float],
    distance_threshold: Union[int, float],
    level_name: str,
) -> Union[int, float]:
    """Check if a distance threshold falls between two bounds."""
    if lower_bound <= distance_threshold <= upper_bound:
        return distance_threshold
    else:
        raise ValueError(
            "'distance_threshold' must be between "
            f"{lower_bound} and {upper_bound} for {level_name}"
        )


class NullLevel(ComparisonLevelCreator):
    def create_sql(self, sql_dialect: SplinkDialect) -> str:
        col = self.input_column(sql_dialect)
        return f"{col.name_l()} IS NULL OR {col.name_r()} IS NULL"

    def create_label_for_charts(self) -> str:
        return f"{self.col_name} is NULL"


class ElseLevel(ComparisonLevelCreator):
    def create_sql(self, sql_dialect: SplinkDialect) -> str:
        return "ELSE"

    def create_label_for_charts(self) -> str:
        return "All other comparisons"


class ExactMatchLevel(ComparisonLevelCreator):
    def __init__(self, col_name: str, term_frequency_adjustments: bool = False):
        """Represents a comparison level where there is an exact match

        e.g. val_l = val_r

        Args:
            col_name (str): Input column name
            term_frequency_adjustments (bool, optional): If True, apply term frequency
                adjustments to the exact match level. Defaults to False.

        """
        config = {}
        if term_frequency_adjustments:
            config["tf_adjustment_column"] = col_name
            config["tf_adjustment_weight"] = 1.0
            # leave tf_minimum_u_value as None
        super().__init__(col_name)
        self.configure(**config)

    def create_sql(self, sql_dialect: SplinkDialect) -> str:
        col = self.input_column(sql_dialect)
        return f"{col.name_l()} = {col.name_r()}"

    def create_label_for_charts(self) -> str:
        return f"Exact match on {self.col_name}"


class LevenshteinLevel(ComparisonLevelCreator):
    def __init__(self, col_name: str, distance_threshold: int):
        """A comparison level using a levenshtein distance function

        e.g. levenshtein(val_l, val_r) <= distance_threshold

        Args:
            col_name (str): Input column name
            distance_threshold (int): The threshold to use to assess
                similarity
        """
        super().__init__(col_name)
        self.distance_threshold = distance_threshold

    def create_sql(self, sql_dialect: SplinkDialect) -> str:
        col = self.input_column(sql_dialect)
        lev_fn = sql_dialect.levenshtein_function_name
        return f"{lev_fn}({col.name_l()}, {col.name_r()}) <= {self.distance_threshold}"

    def create_label_for_charts(self) -> str:
        return f"Levenshtein distance of {self.col_name} <= {self.distance_threshold}"


class JaroWinklerLevel(ComparisonLevelCreator):
    def __init__(self, col_name: str, distance_threshold: Union[int, float]):
        """A comparison level using a Jaro-Winkler distance function

        e.g. `jaro_winkler(val_l, val_r) >= distance_threshold`

        Args:
            col_name (str): Input column name
            distance_threshold (Union[int, float]): The threshold to use to assess
                similarity
        """
<<<<<<< HEAD
        self.col_name = col_name
        self.distance_threshold = validate_distance_threshold(
            lower_bound=0,
            upper_bound=1,
            distance_threshold=distance_threshold,
            level_name=self.__class__.__name__,
        )
=======
        super().__init__(col_name)
        self.distance_threshold = distance_threshold
>>>>>>> 73d3e9ed

    def create_sql(self, sql_dialect: SplinkDialect) -> str:
        col_l, col_r = self.input_column(sql_dialect).names_l_r()
        jw_fn = sql_dialect.jaro_winkler_function_name
        return f"{jw_fn}({col_l}, {col_r}) >= {self.distance_threshold}"

    def create_label_for_charts(self) -> str:
        return (
            f"Jaro-Winkler distance of '{self.col_name} >= {self.distance_threshold}'"
        )<|MERGE_RESOLUTION|>--- conflicted
+++ resolved
@@ -99,18 +99,14 @@
             distance_threshold (Union[int, float]): The threshold to use to assess
                 similarity
         """
-<<<<<<< HEAD
-        self.col_name = col_name
+
+        super().__init__(col_name)
         self.distance_threshold = validate_distance_threshold(
             lower_bound=0,
             upper_bound=1,
             distance_threshold=distance_threshold,
             level_name=self.__class__.__name__,
         )
-=======
-        super().__init__(col_name)
-        self.distance_threshold = distance_threshold
->>>>>>> 73d3e9ed
 
     def create_sql(self, sql_dialect: SplinkDialect) -> str:
         col_l, col_r = self.input_column(sql_dialect).names_l_r()
