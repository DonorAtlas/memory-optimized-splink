from __future__ import annotations

from .comparison_level import ComparisonLevel
from .comparison_level_sql import great_circle_distance_km_sql
from .input_column import InputColumn


class NullLevelBase(ComparisonLevel):
    def __init__(self, col_name, valid_string_regex: str = None) -> ComparisonLevel:
        """Represents comparisons level where one or both sides of the comparison
        contains null values so the similarity cannot be evaluated.
        Assumed to have a partial match weight of zero (null effect
        on overall match weight)
        Args:
            col_name (str): Input column name
            valid_string_regex (str): regular expression pattern that if not
                matched will result in column being treated as a null.

        Examples:
            === ":simple-duckdb: DuckDB"
                Simple null comparison level
                ``` python
                import splink.duckdb.comparison_level_library as cll
                cll.null_level("name")
                ```
                Null comparison level including strings that do not match
                a given regex pattern
                ``` python
                import splink.duckdb.comparison_level_library as cll
                cll.null_level("name", valid_string_regex="^[A-Z]{1,7}$")
                ```
            === ":simple-apachespark: Spark"
                Simple null level
                ``` python
                import splink.spark.comparison_level_library as cll
                cll.null_level("name")
                ```
                Null comparison level including strings that do not match
                a given regex pattern
                ``` python
                import splink.spark.comparison_level_library as cll
                cll.null_level("name", valid_string_regex="^[A-Z]{1,7}$")
                ```
            === ":simple-amazonaws: Athena"
                Simple null level
                ``` python
                import splink.athena.comparison_level_library as cll
                cll.null_level("name")
                ```
                Null comparison level including strings that do not match
                a given regex pattern
                ``` python
                import splink.athena.comparison_level_library as cll
                cll.null_level("name", valid_string_regex="^[A-Z]{1,7}$")
                ```
            === ":simple-sqlite: SQLite"
                Simple null level
                ``` python
                import splink.sqlite.comparison_level_library as cll
                cll.null_level("name")
                ```
            === ":simple-postgresql: PostgreSql"
                Simple null level
                ``` python
                import splink.postgres.comparison_level_library as cll
                cll.null_level("name")
                ```
        Returns:
            ComparisonLevel: Comparison level for null entries
        """

        col = InputColumn(col_name, sql_dialect=self._sql_dialect)
        if valid_string_regex:
            col_name_l = self._regex_extract_function(col.name_l(), valid_string_regex)
            col_name_r = self._regex_extract_function(col.name_r(), valid_string_regex)
            sql = f"""{col_name_l} IS NULL OR {col_name_r} IS NULL OR
                      {col_name_l}=='' OR {col_name_r} ==''"""
        else:
            col_name_l, col_name_r = col.name_l(), col.name_r()
            sql = f"{col_name_l} IS NULL OR {col_name_r} IS NULL"

        level_dict = {
            "sql_condition": sql,
            "label_for_charts": "Null",
            "is_null_level": True,
        }
        super().__init__(level_dict, sql_dialect=self._sql_dialect)


class ExactMatchLevelBase(ComparisonLevel):
    def __init__(
        self,
        col_name,
        regex_extract: str = None,
        set_to_lowercase: bool = False,
        m_probability=None,
        term_frequency_adjustments=False,
        include_colname_in_charts_label=False,
        manual_col_name_for_charts_label=None,
    ) -> ComparisonLevel:
        """Represents a comparison level where there is an exact match,

        Args:
            col_name (str): Input column name
            regex_extract (str): Regular expression pattern to evaluate a match on.
            set_to_lowercase (bool): If True, sets all entries to lowercase.
            m_probability (float, optional): Starting value for m probability
                Defaults to None.
            term_frequency_adjustments (bool, optional): If True, apply term frequency
                adjustments to the exact match level. Defaults to False.
            include_colname_in_charts_label (bool, optional): If True, include col_name
                in chart labels (e.g. linker.match_weights_chart())
            manual_col_name_for_charts_label (str, optional): string to include as
                 column name in chart label. Acts as a manual overwrite of the
                 colname when include_colname_in_charts_label is True.
                include_colname_in_charts_label=True
        Examples:
            === ":simple-duckdb: DuckDB"
                Simple Exact match level
                ``` python
                import splink.duckdb.comparison_level_library as cll
                cll.exact_match_level("name")
                ```
                Exact match level with term-frequency adjustments
                ``` python
                import splink.duckdb.comparison_level_library as cll
                cll.exact_match_level("name", term_frequency_adjustments=True)
                ```
                Exact match level on a substring of col_name as
                 determined by a regular expression
                ``` python
                import splink.duckdb.comparison_level_library as cll
                cll.exact_match_level("name", regex_extract="^[A-Z]{1,4}")
                ```
            === ":simple-apachespark: Spark"
                Simple Exact match level
                ``` python
                import splink.spark.comparison_level_library as cll
                cll.exact_match_level("name")
                ```
                Exact match level with term-frequency adjustments
                ``` python
                import splink.spark.comparison_level_library as cll
                cll.exact_match_level("name", term_frequency_adjustments=True)
                ```
                Exact match level on a substring of col_name as
                 determined by a regular expression
                ``` python
                import splink.spark.comparison_level_library as cll
                cll.exact_match_level("name", regex_extract="^[A-Z]{1,4}")
                ```
            === ":simple-amazonaws: Athena"
                Simple Exact match level
                ``` python
                import splink.athena.comparison_level_library as cll
                cll.exact_match_level("name")
                ```
                Exact match level with term-frequency adjustments
                ``` python
                import splink.athena.comparison_level_library as cll
                cll.exact_match_level("name", term_frequency_adjustments=True)
                ```
                Exact match level on a substring of col_name as
                 determined by a regular expression
                ``` python
                import splink.athena.comparison_level_library as cll
                cll.exact_match_level("name", regex_extract="^[A-Z]{1,4}")
                ```
            === ":simple-sqlite: SQLite"
                Simple Exact match level
                ``` python
                import splink.sqlite.comparison_level_library as cll
                cll.exact_match_level("name")
                ```
                Exact match level with term-frequency adjustments
                ``` python
                import splink.sqlite.comparison_level_library as cll
                cll.exact_match_level("name", term_frequency_adjustments=True)
            === ":simple-postgresql: PostgreSql"
                Simple Exact match level
                ``` python
                import splink.postgres.comparison_level_library as cll
                cll.exact_match_level("name")
                ```
                Exact match level with term-frequency adjustments
                ``` python
                import splink.postgres.comparison_level_library as cll
                cll.exact_match_level("name", term_frequency_adjustments=True)
                ```
        """
        col = InputColumn(col_name, sql_dialect=self._sql_dialect)

        if include_colname_in_charts_label:
            label_suffix = f" {col_name}"
        elif manual_col_name_for_charts_label:
            label_suffix = f" {manual_col_name_for_charts_label}"
        else:
            label_suffix = ""

        col_name_l, col_name_r = col.name_l(), col.name_r()

        if set_to_lowercase:
            col_name_l = f"lower({col_name_l})"
            col_name_r = f"lower({col_name_r})"

        if regex_extract:
            col_name_l = self._regex_extract_function(col_name_l, regex_extract)
            col_name_r = self._regex_extract_function(col_name_r, regex_extract)

        sql_cond = f"{col_name_l} = {col_name_r}"
        level_dict = {
            "sql_condition": sql_cond,
            "label_for_charts": f"Exact match{label_suffix}",
        }
        if m_probability:
            level_dict["m_probability"] = m_probability
        if term_frequency_adjustments:
            level_dict["tf_adjustment_column"] = col_name

        super().__init__(level_dict, sql_dialect=self._sql_dialect)


class ElseLevelBase(ComparisonLevel):
    def __init__(
        self,
        m_probability=None,
    ) -> ComparisonLevel:
        """Represents a comparison level for all cases which have not been
        considered by preceding comparison levels,

        Examples:
            === ":simple-duckdb: DuckDB"
                ``` python
                import splink.duckdb.comparison_level_library as cll
                cll.else_level("name")
                ```
            === ":simple-apachespark: Spark"
                ``` python
                import splink.spark.comparison_level_library as cll
                cll.else_level("name")
                ```
            === ":simple-amazonaws: Athena"
                ``` python
                import splink.athena.comparison_level_library as cll
                cll.else_level("name")
                ```
            === ":simple-sqlite: SQLite"
                ``` python
                import splink.sqlite.comparison_level_library as cll
                cll.else_level("name")
            === ":simple-postgresql: PostgreSql"
                ``` python
                import splink.postgres.comparison_level_library as cll
                cll.else_level("name")
                ```
        """
        if isinstance(m_probability, str):
            raise ValueError(
                "You provided a string for the value of m probability when it should "
                "be numeric.  Perhaps you passed a column name.  Note that you do "
                "not need to pass a column name into the else level."
            )
        level_dict = {
            "sql_condition": "ELSE",
            "label_for_charts": "All other comparisons",
        }
        if m_probability:
            level_dict["m_probability"] = m_probability
        super().__init__(level_dict)


class DistanceFunctionLevelBase(ComparisonLevel):
    def __init__(
        self,
        col_name: str,
        distance_function_name: str,
        distance_threshold: int | float,
        regex_extract: str = None,
        set_to_lowercase=False,
        higher_is_more_similar: bool = True,
        include_colname_in_charts_label=False,
        manual_col_name_for_charts_label=None,
        m_probability=None,
    ) -> ComparisonLevel:
        """Represents a comparison level using a user-provided distance function,
        where the similarity

        Args:
            col_name (str): Input column name
            distance_function_name (str): The name of the distance function
            distance_threshold (Union[int, float]): The threshold to use to assess
                similarity
            regex_extract (str): Regular expression pattern to evaluate a match on.
            set_to_lowercase (bool): If True, sets all entries to lowercase.
            higher_is_more_similar (bool): If True, a higher value of the
                distance function indicates a higher similarity (e.g. jaro_winkler).
                If false, a higher value indicates a lower similarity
                (e.g. levenshtein).
            include_colname_in_charts_label (bool, optional): If True, includes
                col_name in charts label.
            manual_col_name_for_charts_label (str, optional): string to include as
                 column name in chart label. Acts as a manual overwrite of the
                 colname when include_colname_in_charts_label is True.
            m_probability (float, optional): Starting value for m probability
                Defaults to None.

        Examples:

            === ":simple-duckdb: DuckDB"
                Apply the `levenshtein` function to a comparison level
                ``` python
                import splink.duckdb.comparison_level_library as cll
                cll.distance_function_level("name",
                                            "levenshtein",
                                            2,
                                            False)
                ```
            === ":simple-apachespark: Spark"
                Apply the `levenshtein` function to a comparison level
                ``` python
                import splink.spark.comparison_level_library as cll
                cll.distance_function_level("name",
                                            "levenshtein",
                                            2,
                                            False)
                ```
            === ":simple-amazonaws: Athena"
                Apply the `levenshtein_distance` function to a comparison level
                ``` python
                import splink.athena.comparison_level_library as cll
                cll.distance_function_level("name",
                                            "levenshtein_distance",
                                            2,
                                            False)
                ```
            === ":simple-sqlite: SQLite"
                Apply the `levenshtein` function to a comparison level
                ``` python
                import splink.sqlite.comparison_level_library as cll
                cll.distance_function_level("name",
                                            "levenshtein",
                                            2,
                                            False)
                ```
            === ":simple-postgresql: PostgreSql"
                Apply the `levenshtein` function to a comparison level
                ``` python
                import splink.postgres.comparison_level_library as cll
                cll.distance_function_level("name",
                                            "levenshtein",
                                            2,
                                            False)
                ```

        Returns:
            ComparisonLevel: A comparison level for a given distance function
        """
        col = InputColumn(col_name, sql_dialect=self._sql_dialect)

        if higher_is_more_similar:
            operator = ">="
        else:
            operator = "<="

        col_name_l, col_name_r = col.name_l(), col.name_r()

        if set_to_lowercase:
            col_name_l = f"lower({col_name_l})"
            col_name_r = f"lower({col_name_r})"

        if regex_extract:
            col_name_l = self._regex_extract_function(col_name_l, regex_extract)
            col_name_r = self._regex_extract_function(col_name_r, regex_extract)

        sql_cond = (
            f"{distance_function_name}({col_name_l}, {col_name_r}) "
            f"{operator} {distance_threshold}"
        )

        if include_colname_in_charts_label:
            if manual_col_name_for_charts_label:
                col_name = manual_col_name_for_charts_label

            label_suffix = f" {col_name}"
        else:
            label_suffix = ""

        chart_label = (
            f"{distance_function_name.capitalize()}{label_suffix} {operator} "
            f"{distance_threshold}"
        )

        level_dict = {
            "sql_condition": sql_cond,
            "label_for_charts": chart_label,
        }
        if m_probability:
            level_dict["m_probability"] = m_probability

        super().__init__(level_dict, sql_dialect=self._sql_dialect)

    @property
    def _distance_level(self):
        raise NotImplementedError("Distance function not supported in this dialect")


class LevenshteinLevelBase(DistanceFunctionLevelBase):
    def __init__(
        self,
        col_name: str,
        distance_threshold: int,
        regex_extract: str = None,
        set_to_lowercase=False,
        include_colname_in_charts_label=False,
        manual_col_name_for_charts_label=None,
        m_probability=None,
    ) -> ComparisonLevel:
        """Represents a comparison level using a levenshtein distance function,

        Args:
            col_name (str): Input column name
            distance_threshold (Union[int, float]): The threshold to use to assess
                similarity
            regex_extract (str): Regular expression pattern to evaluate a match on.
            set_to_lowercase (bool): If True, sets all entries to lowercase.
            include_colname_in_charts_label (bool, optional): If True, includes
                col_name in charts label
            manual_col_name_for_charts_label (str, optional): string to include as
                 column name in chart label. Acts as a manual overwrite of the
                 colname when include_colname_in_charts_label is True.
            m_probability (float, optional): Starting value for m probability.
                Defaults to None.

        Examples:
            === ":simple-duckdb: DuckDB"
                Comparison level with levenshtein distance score less than (or equal
                 to) 1
                ``` python
                import splink.duckdb.comparison_level_library as cll
                cll.levenshtein_level("name", 1)
                ```

                Comparison level with levenshtein distance score less than (or equal
                 to) 1 on a subtring of name column as determined by a regular
                expression.
                ```python
                import splink.duckdb.comparison_level_library as cll
                cll.levenshtein_level("name", 1, regex_extract="^[A-Z]{1,4}")
                ```
            === ":simple-apachespark: Spark"
                Comparison level with levenshtein distance score less than (or equal
                 to) 1
                ``` python
                import splink.spark.comparison_level_library as cll
                cll.levenshtein_level("name", 1)
                ```

                Comparison level with levenshtein distance score less than (or equal
                 to) 1 on a subtring of name column as determined by a regular
                expression.
                ```python
                import splink.spark.comparison_level_library as cll
                cll.levenshtein_level("name", 1, regex_extract="^[A-Z]{1,4}")
                ```
            === ":simple-amazonaws: Athena"
                Comparison level with levenshtein distance score less than (or equal
                 to) 1
                ``` python
                import splink.athena.comparison_level_library as cll
                cll.levenshtein_level("name", 1)
                ```

                Comparison level with levenshtein distance score less than (or equal
                 to) 1 on a subtring of name column as determined by a regular
                expression.
                ```python
                import splink.athena.comparison_level_library as cll
                cll.levenshtein_level("name", 1, regex_extract="^[A-Z]{1,4}")
                ```
            === ":simple-sqlite: SQLite"
                Comparison level with levenshtein distance score less than (or equal
                 to) 1
                ``` python
                import splink.sqlite.comparison_level_library as cll
                cll.levenshtein_level("name", 1)
                ```
            === ":simple-postgresql: PostgreSql"
                Comparison level with levenshtein distance score less than (or equal
                 to) 1
                ``` python
                import splink.postgres.comparison_level_library as cll
                cll.levenshtein_level("name", 1)
                ```

        Returns:
            ComparisonLevel: A comparison level that evaluates the
                levenshtein similarity
        """
        super().__init__(
            col_name,
            distance_function_name=self._levenshtein_name,
            distance_threshold=distance_threshold,
            regex_extract=regex_extract,
            set_to_lowercase=set_to_lowercase,
            higher_is_more_similar=False,
            include_colname_in_charts_label=include_colname_in_charts_label,
            m_probability=m_probability,
        )


class DamerauLevenshteinLevelBase(DistanceFunctionLevelBase):
    def __init__(
        self,
        col_name: str,
        distance_threshold: int,
        regex_extract: str = None,
        set_to_lowercase=False,
        include_colname_in_charts_label=False,
        manual_col_name_for_charts_label=None,
        m_probability=None,
    ) -> ComparisonLevel:
        """Represents a comparison level using a damerau-levenshtein distance
        function,

        Args:
            col_name (str): Input column name
            distance_threshold (Union[int, float]): The threshold to use to assess
                similarity
            regex_extract (str): Regular expression pattern to evaluate a match on.
            set_to_lowercase (bool): If True, sets all entries to lowercase.
            include_colname_in_charts_label (bool, optional): If True, includes
                col_name in charts label
            manual_col_name_for_charts_label (str, optional): string to include as
                 column name in chart label. Acts as a manual overwrite of the
                 colname when include_colname_in_charts_label is True.
            m_probability (float, optional): Starting value for m probability.
                Defaults to None.

        Examples:
            === ":simple-duckdb: DuckDB"
                Comparison level with damerau-levenshtein distance score less than
                (or equal to) 1
                ``` python
                import splink.duckdb.comparison_level_library as cll
                cll.damerau_levenshtein_level("name", 1)
                ```

                Comparison level with damerau-levenshtein distance score less than
                (or equal to) 1 on a subtring of name column as determined by a regular
                expression.
                ```python
                import splink.duckdb.comparison_level_library as cll
                cll.damerau_levenshtein_level("name", 1, regex_extract="^[A-Z]{1,4}")
                ```
            === ":simple-apachespark: Spark"
                Comparison level with damerau-levenshtein distance score less than
                (or equal to) 1
                ``` python
                import splink.spark.comparison_level_library as cll
                cll.damerau_levenshtein_level("name", 1)
                ```

                Comparison level with damerau-levenshtein distance score less than
                (or equal to) 1 on a subtring of name column as determined by a regular
                expression.
                ```python
                import splink.spark.comparison_level_library as cll
                cll.damerau_levenshtein_level("name", 1, regex_extract="^[A-Z]{1,4}")
                ```
            === ":simple-sqlite: SQLite"
                Comparison level with damerau-levenshtein distance score less than
                (or equal to) 1
                ``` python
                import splink.sqlite.comparison_level_library as cll
                cll.damerau_levenshtein_level("name", 1)
                ```

        Returns:
            ComparisonLevel: A comparison level that evaluates the
                Damerau-Levenshtein similarity
        """
        super().__init__(
            col_name,
            distance_function_name=self._damerau_levenshtein_name,
            distance_threshold=distance_threshold,
            regex_extract=regex_extract,
            set_to_lowercase=set_to_lowercase,
            higher_is_more_similar=False,
            include_colname_in_charts_label=include_colname_in_charts_label,
            m_probability=m_probability,
        )


class JaroLevelBase(DistanceFunctionLevelBase):
    def __init__(
        self,
        col_name: str,
        distance_threshold: float,
        regex_extract: str = None,
        set_to_lowercase=False,
        include_colname_in_charts_label=False,
        manual_col_name_for_charts_label=None,
        m_probability=None,
    ):
        """Represents a comparison using the jaro distance function

        Args:
            col_name (str): Input column name
            distance_threshold (Union[int, float]): The threshold to use to assess
                similarity
            regex_extract (str): Regular expression pattern to evaluate a match on.
            set_to_lowercase (bool): If True, sets all entries to lowercase.
            include_colname_in_charts_label (bool, optional): If True, includes
                col_name in charts label
            manual_col_name_for_charts_label (str, optional): string to include as
                 column name in chart label. Acts as a manual overwrite of the
                 colname when include_colname_in_charts_label is True.
            m_probability (float, optional): Starting value for m probability.
                Defaults to None.

        Examples:
            === ":simple-duckdb: DuckDB"
                Comparison level with jaro score greater than 0.9
                ``` python
                import splink.duckdb.comparison_level_library as cll
                cll.jaro_level("name", 0.9)
                ```
                Comparison level with a jaro score greater than 0.9 on a substring
                of name column as determined by a regular expression.

                ```python
                import splink.duckdb.comparison_level_library as cll
                cll.jaro_level("name", 0.9, regex_extract="^[A-Z]{1,4}")
                ```
            === ":simple-apachespark: Spark"
                Comparison level with jaro score greater than 0.9
                ``` python
                import splink.spark.comparison_level_library as cll
                cll.jaro_level("name", 0.9)
                ```
                Comparison level with a jaro score greater than 0.9 on a substring
                of name column as determined by a regular expression.

                ```python
                import splink.spark.comparison_level_library as cll
                cll.jaro_level("name", 0.9, regex_extract="^[A-Z]{1,4}")
                ```
            === ":simple-sqlite: SQLite"
                Comparison level with jaro score greater than 0.9
                ``` python
                import splink.sqlite.comparison_level_library as cll
                cll.jaro_level("name", 0.9)
                ```

        Returns:
            ComparisonLevel: A comparison level that evaluates the
                jaro similarity
        """

        super().__init__(
            col_name,
            self._jaro_name,
            distance_threshold=distance_threshold,
            regex_extract=regex_extract,
            set_to_lowercase=set_to_lowercase,
            higher_is_more_similar=True,
            include_colname_in_charts_label=include_colname_in_charts_label,
            m_probability=m_probability,
        )


class JaroWinklerLevelBase(DistanceFunctionLevelBase):
    def __init__(
        self,
        col_name: str,
        distance_threshold: float,
        regex_extract: str = None,
        set_to_lowercase=False,
        include_colname_in_charts_label=False,
        manual_col_name_for_charts_label=None,
        m_probability=None,
    ) -> ComparisonLevel:
        """Represents a comparison level using the jaro winkler distance function

        Args:
            col_name (str): Input column name
            distance_threshold (Union[int, float]): The threshold to use to assess
                similarity
            regex_extract (str): Regular expression pattern to evaluate a match on.
            set_to_lowercase (bool): If True, sets all entries to lowercase.
            include_colname_in_charts_label (bool, optional): If True, includes
                col_name in charts label
            manual_col_name_for_charts_label (str, optional): string to include as
                 column name in chart label. Acts as a manual overwrite of the
                 colname when include_colname_in_charts_label is True.
            m_probability (float, optional): Starting value for m probability.
                Defaults to None.

        Examples:
            === ":simple-duckdb: DuckDB"
                Comparison level with jaro-winkler score greater than 0.9
                ``` python
                import splink.duckdb.comparison_level_library as cll
                cll.jaro_winkler_level("name", 0.9)
                ```
                Comparison level with jaro-winkler score greater than 0.9 on a
                substring of name column as determined by a regular expression.
                ``` python
                import splink.duckdb.comparison_level_library as cll
                cll.jaro_winkler_level("name", 0.9, regex_extract="^[A-Z]{1,4}")
                ```
            === ":simple-apachespark: Spark"
                Comparison level with jaro-winkler score greater than 0.9
                ``` python
                import splink.spark.comparison_level_library as cll
                cll.jaro_winkler_level("name", 0.9)
                ```
                Comparison level with jaro-winkler score greater than 0.9 on a
                substring of name column as determined by a regular expression.
                ``` python
                import splink.spark.comparison_level_library as cll
                cll.jaro_winkler_level("name", 0.9, regex_extract="^[A-Z]{1,4}")
                ```
            === ":simple-sqlite: SQLite"
                Comparison level with jaro-winkler score greater than 0.9
                ``` python
                import splink.sqlite.comparison_level_library as cll
                cll.jaro_winkler_level("name", 0.9)
                ```

        Returns:
            ComparisonLevel: A comparison level that evaluates the
                jaro winkler similarity
        """

        super().__init__(
            col_name,
            self._jaro_winkler_name,
            distance_threshold=distance_threshold,
            regex_extract=regex_extract,
            set_to_lowercase=set_to_lowercase,
            higher_is_more_similar=True,
            include_colname_in_charts_label=include_colname_in_charts_label,
            m_probability=m_probability,
        )

    @property
    def _jaro_winkler_name(self):
        raise NotImplementedError(
            "Jaro-winkler function name not defined on base class"
        )


class JaccardLevelBase(DistanceFunctionLevelBase):
    def __init__(
        self,
        col_name: str,
        distance_threshold: int | float,
        regex_extract: str = None,
        set_to_lowercase=False,
        include_colname_in_charts_label=False,
        manual_col_name_for_charts_label=None,
        m_probability=None,
    ) -> ComparisonLevel:
        """Represents a comparison level using a jaccard distance function

        Args:
            col_name (str): Input column name
            distance_threshold (Union[int, float]): The threshold to use to assess
                similarity
            regex_extract (str): Regular expression pattern to evaluate a match on.
            set_to_lowercase (bool): If True, sets all entries to lowercase.
            include_colname_in_charts_label (bool, optional): If True, includes
                col_name in charts label
            manual_col_name_for_charts_label (str, optional): string to include as
                 column name in chart label. Acts as a manual overwrite of the
                 colname when include_colname_in_charts_label is True.
            m_probability (float, optional): Starting value for m probability.
                Defaults to None.
        Examples:
            === ":simple-duckdb: DuckDB"
                Comparison level with jaccard score greater than 0.9
                ``` python
                import splink.duckdb.comparison_level_library as cll
                cll.jaccard_level("name", 0.9)
                ```
                Comparison level with jaccard score greater than 0.9 on a
                substring of name column as determined by a regular expression.
                ``` python
                import splink.duckdb.comparison_level_library as cll
                cll.jaccard_level("name", 0.9, regex_extract="^[A-Z]{1,4}")
                ```
            === ":simple-apachespark: Spark"
                Comparison level with jaccard score greater than 0.9
                ``` python
                import splink.spark.comparison_level_library as cll
                cll.jaccard_level("name", 0.9)
                ```
                Comparison level with jaccard score greater than 0.9 on a
                substring of name column as determined by a regular expression.
                ``` python
                import splink.spark.comparison_level_library as cll
                cll.jaccard_level("name", 0.9, regex_extract="^[A-Z]{1,4}")
                ```

        Returns:
            ComparisonLevel: A comparison level that evaluates the jaccard similarity
        """
        super().__init__(
            col_name,
            self._jaccard_name,
            distance_threshold=distance_threshold,
            regex_extract=regex_extract,
            set_to_lowercase=set_to_lowercase,
            higher_is_more_similar=True,
            include_colname_in_charts_label=include_colname_in_charts_label,
            m_probability=m_probability,
        )


class ColumnsReversedLevelBase(ComparisonLevel):
    def __init__(
        self,
        col_name_1: str,
        col_name_2: str,
        regex_extract: str = None,
        set_to_lowercase=False,
        m_probability=None,
        tf_adjustment_column=None,
    ) -> ComparisonLevel:
        """Represents a comparison level where the columns are reversed.  For example,
        if surname is in the forename field and vice versa

        Args:
            col_name_1 (str): First column, e.g. forename
            col_name_2 (str): Second column, e.g. surname
            regex_extract (str): Regular expression pattern to evaluate a match on.
            set_to_lowercase (bool): If True, sets all entries to lowercase.
            m_probability (float, optional): Starting value for m probability.
                Defaults to None.
            tf_adjustment_column (str, optional): Column to use for term frequency
                adjustments if an exact match is observed. Defaults to None.

        Examples:
            === ":simple-duckdb: DuckDB"
                Comparison level on first_name and surname columns reversed
                ``` python
                import splink.duckdb.comparison_level_library as cll
                cll.columns_reversed_level("first_name", "surname")
                ```
                Comparison level on first_name and surname column reversed
                on a substring of each column as determined by a regular expression.
                ``` python
                import splink.duckdb.comparison_level_library as cll
                cll.columns_reversed_level("first_name",
                                           "surname",
                                           regex_extract="^[A-Z]{1,4}")
                ```
            === ":simple-apachespark: Spark"
                Comparison level on first_name and surname columns reversed
                ``` python
                import splink.spark.comparison_level_library as cll
                cll.columns_reversed_level("first_name", "surname")
                ```
                Comparison level on first_name and surname column reversed
                on a substring of each column as determined by a regular expression.
                ``` python
                import splink.spark.comparison_level_library as cll
                cll.columns_reversed_level("first_name",
                                           "surname",
                                           regex_extract="^[A-Z]{1,4}")
                ```
            === ":simple-amazonaws: Athena"
                Comparison level on first_name and surname columns reversed
                ``` python
                import splink.athena.comparison_level_library as cll
                cll.columns_reversed_level("first_name", "surname")
                ```
                Comparison level on first_name and surname column reversed
                on a substring of each column as determined by a regular expression.
                ``` python
                import splink.athena.comparison_level_library as cll
                cll.columns_reversed_level("first_name",
                                           "surname",
                                           regex_extract="^[A-Z]{1,4}")
                ```
            === ":simple-sqlite: SQLite"
                Comparison level on first_name and surname columns reversed
                ``` python
                import splink.sqlite.comparison_level_library as cll
                cll.columns_reversed_level("first_name", "surname")
                ```
            === ":simple-postgresql: PostgreSql"
                ``` python
                import splink.postgres.comparison_level_library as cll
                cll.columns_reversed_level("first_name", "surname")
                ```


        Returns:
            ComparisonLevel: A comparison level that evaluates the exact match of two
                columns.
        """

        col_1 = InputColumn(col_name_1, sql_dialect=self._sql_dialect)
        col_2 = InputColumn(col_name_2, sql_dialect=self._sql_dialect)

        col_1_l, col_1_r = col_1.name_l(), col_1.name_r()
        col_2_l, col_2_r = col_2.name_l(), col_2.name_r()

        if set_to_lowercase:
            col_1_l = f"lower({col_1_l})"
            col_1_r = f"lower({col_1_r})"
            col_2_l = f"lower({col_2_l})"
            col_2_r = f"lower({col_2_r})"

        if regex_extract:
            col_1_l = self._regex_extract_function(col_1_l, regex_extract)
            col_1_r = self._regex_extract_function(col_1_r, regex_extract)
            col_2_l = self._regex_extract_function(col_2_l, regex_extract)
            col_2_r = self._regex_extract_function(col_2_r, regex_extract)

        s = f"{col_1_l} = {col_2_r} and " f"{col_1_r} = {col_2_l}"
        level_dict = {
            "sql_condition": s,
            "label_for_charts": "Exact match on reversed cols",
        }
        if m_probability:
            level_dict["m_probability"] = m_probability

        if tf_adjustment_column:
            level_dict["tf_adjustment_column"] = tf_adjustment_column

        super().__init__(level_dict, sql_dialect=self._sql_dialect)


class DistanceInKMLevelBase(ComparisonLevel):
    def __init__(
        self,
        lat_col: str,
        long_col: str,
        km_threshold: int | float,
        not_null: bool = False,
        m_probability=None,
    ) -> ComparisonLevel:
        """Use the haversine formula to transform comparisons of lat,lngs
        into distances measured in kilometers

        Arguments:
            lat_col (str): The name of a latitude column or the respective array
                or struct column column containing the information
                For example: long_lat['lat'] or long_lat[0]
            long_col (str): The name of a longitudinal column or the respective array
                or struct column column containing the information, plus an index.
                For example: long_lat['long'] or long_lat[1]
            km_threshold (int): The total distance in kilometers to evaluate your
                comparisons against
            not_null (bool): If true, remove any . This is only necessary if you are not
                capturing nulls elsewhere in your comparison level.
            m_probability (float, optional): Starting value for m probability.
                Defaults to None.

        Examples:
            === ":simple-duckdb: DuckDB"
                ``` python
                import splink.duckdb.comparison_level_library as cll
                cll.distance_in_km_level("lat_col",
                                        "long_col",
                                        km_threshold=5)
                ```
            === ":simple-apachespark: Spark"
                ``` python
                import splink.spark.comparison_level_library as cll
                cll.distance_in_km_level("lat_col",
                                        "long_col",
                                        km_threshold=5)
                ```
            === ":simple-amazonaws: Athena"
                ``` python
                import splink.athena.comparison_level_library as cll
                cll.distance_in_km_level("lat_col",
                                        "long_col",
                                        km_threshold=5)
                ```
            === ":simple-postgresql: PostgreSql"
                ``` python
                import splink.postgres.comparison_level_library as cll
                cll.distance_in_km_level("lat_col",
                                        "long_col",
                                        km_threshold=5)
                ```

        Returns:
            ComparisonLevel: A comparison level that evaluates the distance between
                two coordinates
        """

        lat = InputColumn(lat_col, sql_dialect=self._sql_dialect)
        long = InputColumn(long_col, sql_dialect=self._sql_dialect)
        lat_l, lat_r = lat.names_l_r()
        long_l, long_r = long.names_l_r()

        distance_km_sql = f"""
        {great_circle_distance_km_sql(lat_l, lat_r, long_l, long_r)} <= {km_threshold}
        """

        if not_null:
            null_sql = " AND ".join(
                [f"{c} is not null" for c in [lat_r, lat_l, long_l, long_r]]
            )
            distance_km_sql = f"({null_sql}) AND {distance_km_sql}"

        level_dict = {
            "sql_condition": distance_km_sql,
            "label_for_charts": f"Distance less than {km_threshold}km",
        }

        if m_probability:
            level_dict["m_probability"] = m_probability

        super().__init__(level_dict, sql_dialect=self._sql_dialect)


class PercentageDifferenceLevelBase(ComparisonLevel):
    def __init__(
        self,
        col_name: str,
        percentage_distance_threshold: float,
        m_probability=None,
    ) -> ComparisonLevel:
        """Represents a comparison level based around the percentage difference between
        two numbers.

        Note: the percentage is calculated by dividing the absolute difference between
        the values by the largest value

        Args:
            col_name (str): Input column name
            percentage_distance_threshold (float): Percentage difference threshold for
                the comparison level
            m_probability (float, optional): Starting value for m probability. Defaults
                to None.

        Examples:
            === ":simple-duckdb: DuckDB"
                ``` python
                import splink.duckdb.comparison_level_library as cll
                cll.percentage_difference_level("value", 0.5)
                ```
            === ":simple-apachespark: Spark"
                ``` python
                import splink.spark.comparison_level_library as cll
                cll.percentage_difference_level("value", 0.5)
                ```
            === ":simple-amazonaws: Athena"
                ``` python
                import splink.athena.comparison_level_library as cll
                cll.percentage_difference_level("value", 0.5)
                ```
            === ":simple-sqlite: SQLite"
                ``` python
                import splink.sqlite.comparison_level_library as cll
                cll.percentage_difference_level("value", 0.5)
                ```
            === ":simple-postgresql: PostgreSql"
                ``` python
                import splink.postgres.comparison_level_library as cll
                cll.percentage_difference_level("value", 0.5)
                ```

        Returns:
            ComparisonLevel: A comparison level that evaluates the percentage difference
                between two values

        """
        col = InputColumn(col_name, sql_dialect=self._sql_dialect)

        s = f"""(abs({col.name_l()} - {col.name_r()})/
            (case
                when {col.name_r()} > {col.name_l()}
                then {col.name_r()}
                else {col.name_l()}
            end))
            < {percentage_distance_threshold}"""

        level_dict = {
            "sql_condition": s,
            "label_for_charts": f"< {percentage_distance_threshold:,.2%} diff",
        }
        if m_probability:
            level_dict["m_probability"] = m_probability

        super().__init__(level_dict, sql_dialect=self._sql_dialect)


class ArrayIntersectLevelBase(ComparisonLevel):
    def __init__(
        self,
        col_name,
        m_probability=None,
        term_frequency_adjustments=False,
        min_intersection=1,
        include_colname_in_charts_label=False,
    ) -> ComparisonLevel:
        """Represents a comparison level based around the size of an intersection of
        arrays

        Args:
            col_name (str): Input column name
            m_probability (float, optional): Starting value for m probability. Defaults
                to None.
            term_frequency_adjustments (bool, optional): If True, apply term frequency
                adjustments to the exact match level. Defaults to False.
            min_intersection (int, optional): The minimum cardinality of the
                intersection of arrays for this comparison level. Defaults to 1
            include_colname_in_charts_label (bool, optional): Should the charts label
                contain the column name? Defaults to False

        Examples:
            === ":simple-duckdb: DuckDB"
                ``` python
                import splink.duckdb.comparison_level_library as cll
                cll.array_intersect_level("name")
                ```
            === ":simple-apachespark: Spark"
                ``` python
                import splink.spark.comparison_level_library as cll
                cll.array_intersect_level("name")
                ```
            === ":simple-amazonaws: Athena"
                ``` python
                import splink.athena.comparison_level_library as cll
                cll.array_intersect_level("name")
                ```
<<<<<<< HEAD
            === ":simple-postgresql: PostgreSql"
=======
            === "PostgreSQL"
>>>>>>> ee552dcc
                ``` python
                import splink.postgres.comparison_level_library as cll
                cll.array_intersect_level("name")
                ```

        Returns:
            ComparisonLevel: A comparison level that evaluates the size of intersection
                of arrays
        """
        col = InputColumn(col_name, sql_dialect=self._sql_dialect)

        size_array_intersection = (
            f"{self._size_array_intersect_function(col.name_l(), col.name_r())}"
        )
        sql = f"{size_array_intersection} >= {min_intersection}"

        label_prefix = (
            f"{col_name} arrays" if include_colname_in_charts_label else "Arrays"
        )
        if min_intersection == 1:
            label = f"{label_prefix} intersect"
        else:
            label = f"{label_prefix} intersect size >= {min_intersection}"

        level_dict = {"sql_condition": sql, "label_for_charts": label}
        if m_probability:
            level_dict["m_probability"] = m_probability
        if term_frequency_adjustments:
            level_dict["tf_adjustment_column"] = col_name

        super().__init__(level_dict, sql_dialect=self._sql_dialect)

    @property
    def _size_array_intersect_function(self):
        raise NotImplementedError("Intersect function not defined on base class")


class DatediffLevelBase(ComparisonLevel):
    def __init__(
        self,
        date_col: str,
        date_threshold: int,
        date_metric: str = "day",
        m_probability=None,
        cast_strings_to_date=False,
        date_format=None,
    ) -> ComparisonLevel:
        """Represents a comparison level based around the difference between dates
        within a column

        Arguments:
            date_col (str): Input column name
            date_threshold (int): The total difference in time between two given
                dates. This is used in tandem with `date_metric` to determine .
                If you are using `year` as your metric, then a value of 1 would
                require that your dates lie within 1 year of one another.
            date_metric (str): The unit of time with which to measure your
                `date_threshold`.
                Your metric should be one of `day`, `month` or `year`.
                Defaults to `day`.
            m_probability (float, optional): Starting value for m probability.
                Defaults to None.
            cast_strings_to_date (bool, optional): Set to true and adjust
                date_format param when input dates are strings to enable
                date-casting. Defaults to False.
            date_format (str, optional): Format of input dates if date-strings
                are given. Must be consistent across record pairs. If None
                (the default), downstream functions for each backend assign
                date_format to ISO 8601 format (yyyy-mm-dd).

        Examples:
            === ":simple-duckdb: DuckDB"
                Date Difference comparison level at threshold 1 year
                ``` python
                import splink.duckdb.comparison_level_library as cll
                cll.datediff_level("date",
                                    date_threshold=1,
                                    date_metric="year"
                                    )
                ```
                Date Difference comparison with date-casting and unspecified
                date_format (default = %Y-%m-%d)
                ``` python
                import splink.duckdb.comparison_level_library as cll
                cll.datediff_level("dob",
                                    date_threshold=3,
                                    date_metric='month',
                                    cast_strings_to_date=True
                                    )
                ```
                Date Difference comparison with date-casting and specified date_format
                ``` python
                import splink.duckdb.comparison_level_library as cll
                cll.datediff_level("dob",
                                    date_threshold=3,
                                    date_metric='month',
                                    cast_strings_to_date=True,
                                    date_format='%d/%m/%Y'
                                    )
                ```
            === ":simple-apachespark: Spark"
                Date Difference comparison level at threshold 1 year
                ``` python
                import splink.spark.comparison_level_library as cll
                cll.datediff_level("date",
                                    date_threshold=1,
                                    date_metric="year"
                                    )
                ```
                Date Difference comparison with date-casting and unspecified
                date_format (default = %Y-%m-%d)
                ``` python
                import splink.spark.comparison_level_library as cll
                cll.datediff_level("dob",
                                    date_threshold=3,
                                    date_metric='month',
                                    cast_strings_to_date=True
                                    )
                ```
                Date Difference comparison with date-casting and specified date_format
                ``` python
                import splink.spark.comparison_level_library as cll
                cll.datediff_level("dob",
                                    date_threshold=3,
                                    date_metric='month',
                                    cast_strings_to_date=True,
                                    date_format='%d/%m/%Y'
                                    )
<<<<<<< HEAD
                ```
            === ":simple-postgresql: PostgreSql"
=======
             === "Athena"
                Date Difference comparison level at threshold 1 year
                ``` python
                import splink.athena.comparison_level_library as cll
                cll.datediff_level("date",
                                    date_threshold=1,
                                    date_metric="year"
                                    )
                ```
                Date Difference comparison with date-casting and unspecified
                date_format (default = %Y-%m-%d)
                ``` python
                import splink.athena.comparison_level_library as cll
                cll.datediff_level("dob",
                                    date_threshold=3,
                                    date_metric='month',
                                    cast_strings_to_date=True
                                    )
                ```
                Date Difference comparison with date-casting and specified date_format
                ``` python
                import splink.athena.comparison_level_library as cll
                cll.datediff_level("dob",
                                    date_threshold=3,
                                    date_metric='month',
                                    cast_strings_to_date=True,
                                    date_format='%d/%m/%Y'
                                    )
            === "PostgreSQL"
>>>>>>> ee552dcc
                Date Difference comparison level at threshold 1 year
                ``` python
                import splink.postgres.comparison_level_library as cll
                cll.datediff_level("date",
                                    date_threshold=1,
                                    date_metric="year"
                                    )
                ```
                Date Difference comparison with date-casting and unspecified
                date_format (default = yyyy-MM-dd)
                ``` python
                import splink.postgres.comparison_level_library as cll
                cll.datediff_level("dob",
                                    date_threshold=3,
                                    date_metric='month',
                                    cast_strings_to_date=True
                                    )
                ```
                Date Difference comparison with date-casting and specified date_format
                ``` python
                import splink.postgres.comparison_level_library as cll
                cll.datediff_level("dob",
                                    date_threshold=3,
                                    date_metric='month',
                                    cast_strings_to_date=True,
                                    date_format='dd/MM/yyyy'
                                    )
                ```
        Returns:
            ComparisonLevel: A comparison level that evaluates whether two dates fall
                within a given interval.
        """

        date = InputColumn(date_col, sql_dialect=self._sql_dialect)
        date_l, date_r = date.names_l_r()

        datediff_sql = self._datediff_function(
            date_l,
            date_r,
            date_threshold,
            date_metric,
            cast_strings_to_date,
            date_format,
        )
        label = f"Within {date_threshold} {date_metric}"
        if date_threshold > 1:
            label += "s"

        level_dict = {
            "sql_condition": datediff_sql,
            "label_for_charts": label,
        }

        if m_probability:
            level_dict["m_probability"] = m_probability

        super().__init__(level_dict, sql_dialect=self._sql_dialect)

    @property
    def _datediff_function(self):
        raise NotImplementedError("Datediff function not defined on base class")<|MERGE_RESOLUTION|>--- conflicted
+++ resolved
@@ -1132,11 +1132,7 @@
                 import splink.athena.comparison_level_library as cll
                 cll.array_intersect_level("name")
                 ```
-<<<<<<< HEAD
             === ":simple-postgresql: PostgreSql"
-=======
-            === "PostgreSQL"
->>>>>>> ee552dcc
                 ``` python
                 import splink.postgres.comparison_level_library as cll
                 cll.array_intersect_level("name")
@@ -1265,11 +1261,8 @@
                                     cast_strings_to_date=True,
                                     date_format='%d/%m/%Y'
                                     )
-<<<<<<< HEAD
-                ```
-            === ":simple-postgresql: PostgreSql"
-=======
-             === "Athena"
+                ```
+            === ":simple-amazonaws: Athena"
                 Date Difference comparison level at threshold 1 year
                 ``` python
                 import splink.athena.comparison_level_library as cll
@@ -1297,8 +1290,7 @@
                                     cast_strings_to_date=True,
                                     date_format='%d/%m/%Y'
                                     )
-            === "PostgreSQL"
->>>>>>> ee552dcc
+            === ":simple-postgresql: PostgreSql"
                 Date Difference comparison level at threshold 1 year
                 ``` python
                 import splink.postgres.comparison_level_library as cll
