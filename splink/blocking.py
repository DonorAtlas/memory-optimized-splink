import logging

logger = logging.getLogger(__name__)


def _sql_gen_and_not_previous_rules(previous_rules: list):
    if previous_rules:
        # Note the isnull function is important here - otherwise
        # you filter out any records with nulls in the previous rules
        # meaning these comparisons get lost
        or_clauses = [f"coalesce(({r}), false)" for r in previous_rules]
        previous_rules = " OR ".join(or_clauses)
        return f"AND NOT ({previous_rules})"
    else:
        return ""


def _sql_gen_composite_unique_id(unique_id_cols, l_or_r):
    if len(unique_id_cols) == 1:
        return f"{l_or_r}.{unique_id_cols[0].name}"
    cols = [f"{l_or_r}.{c.name}" for c in unique_id_cols]

    return " || '-__-' || ".join(cols)


def _sql_gen_where_condition(link_type, unique_id_cols):

    id_expr_l = _sql_gen_composite_unique_id(unique_id_cols, "l")
    id_expr_r = _sql_gen_composite_unique_id(unique_id_cols, "r")

    if link_type == "two_dataset_link_only":
        where_condition = " where 1=1 "
    elif link_type in ["link_and_dedupe", "dedupe_only"]:
        where_condition = f"where {id_expr_l} < {id_expr_r}"
    elif link_type == "link_only":
        source_dataset_col = unique_id_cols[0]
        where_condition = (
            f"where {id_expr_l} < {id_expr_r} "
            f"and l.{source_dataset_col.name} != r.{source_dataset_col.name}"
        )

    return where_condition


<<<<<<< HEAD
def block_using_rules_sql(linker):
=======
def block_using_rules(linker, schema=False):
>>>>>>> 3759f848

    settings_obj = linker.settings_obj

    columns_to_select = settings_obj._columns_to_select_for_blocking
    sql_select_expr = ", ".join(columns_to_select)

    link_type = settings_obj._link_type

    if linker.two_dataset_link_only:
        link_type = "two_dataset_link_only"
    where_condition = _sql_gen_where_condition(
        link_type, settings_obj._unique_id_input_columns
    )

    sqls = []
    previous_rules = []

    # We could have had a single 'blocking rule'
    # property on the settings object, and avoided this logic but I wanted to be very
    # explicit about the difference between blocking for training
    # and blocking for predictions
    if settings_obj._blocking_rule_for_training:
        blocking_rules = [settings_obj._blocking_rule_for_training]
    else:
        blocking_rules = settings_obj._blocking_rules_to_generate_predictions

    # Cover the case where there are no blocking rules
    # This is a bit of a hack where if you do a self-join on 'true'
    # you create a cartesian product, rather than having separate code
    # that generates a cross join for the case of no blocking rules
    if not blocking_rules:
        blocking_rules = ["1=1"]

    for matchkey_number, rule in enumerate(blocking_rules):
        not_previous_rules_statement = _sql_gen_and_not_previous_rules(previous_rules)

        # only add the schema prefix if we're doing m training
        if schema:
            table_l = linker._create_schema(linker._input_tablename_l)
            table_r = linker._create_schema(linker._input_tablename_r)
        else:
            table_l = linker._input_tablename_l
            table_r = linker._input_tablename_r

        sql = f"""
        select
        {sql_select_expr}
        , '{matchkey_number}' as match_key
        from {table_l} as l
        inner join {table_r} as r
        on
        {rule}
        {not_previous_rules_statement}
        {where_condition}
        """
        previous_rules.append(rule)
        sqls.append(sql)

    sql = "union all".join(sqls)

    if not settings_obj._needs_matchkey_column:
        sql = sql.replace(", '0' as match_key", "")

    return sql<|MERGE_RESOLUTION|>--- conflicted
+++ resolved
@@ -42,11 +42,7 @@
     return where_condition
 
 
-<<<<<<< HEAD
 def block_using_rules_sql(linker):
-=======
-def block_using_rules(linker, schema=False):
->>>>>>> 3759f848
 
     settings_obj = linker.settings_obj
 
