--- conflicted
+++ resolved
@@ -85,38 +85,9 @@
 
 class ComparisonLevel:
     """Each ComparisonLevel defines a gradation (category) of similarity within a
-<<<<<<< HEAD
-    Comparison.
-
-    For example, a Comparison that uses the first_name and surname columns may define
-    three `ComparisonLevel`s:
-        An exact match on first name and surname
-        First name and surname have a JaroWinkler score of above 0.95
-        All other comparisons
-
-    The method used to assess similarity will depend on the type of data -
-    for instance, the method used to assess similarity of a company's turnover would
-    be different to the method used to assess the similarity of a person's first name.
-
-
-    ??? note
-                To summarise:
-
-                ```Data Linking Model
-                ├─-- Comparison: Name
-                │    ├─-- ComparisonLevel: Exact match on first_name and surname
-                │    ├─-- ComparisonLevel: first_name and surname have JaroWinkler > 0.95
-                │    ├─-- ComparisonLevel: All other
-                ├─-- Comparison: Date of birth
-                │    ├─-- ComparisonLevel: Exact match
-                │    ├─-- ComparisonLevel: One character difference
-                │    ├─-- ComparisonLevel: All other
-                ├─-- etc.```
-
-=======
-        Comparison.
-
-        For example, a Comparison that uses the first_name and surname columns may
+        `Comparison`.
+
+        For example, a `Comparison` that uses the first_name and surname columns may
         define three `ComparisonLevel`s:
             An exact match on first name and surname
             First name and surname have a JaroWinkler score of above 0.95
@@ -139,7 +110,6 @@
         │    ├─-- ComparisonLevel: All other
         ├─-- etc.
     ```
->>>>>>> e3111fd6
     """
 
     def __init__(
