--- conflicted
+++ resolved
@@ -7,11 +7,8 @@
 
 from ..input_column import InputColumn
 from ..linker import Linker
-<<<<<<< HEAD
-=======
 from ..logging_messages import execute_sql_logging_message_info, log_sql
 from ..misc import ensure_is_list
->>>>>>> 2478c00b
 from ..splink_dataframe import SplinkDataFrame
 
 logger = logging.getLogger(__name__)
