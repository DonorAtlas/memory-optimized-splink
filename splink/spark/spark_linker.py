--- conflicted
+++ resolved
@@ -1,16 +1,3 @@
-import warnings
-
-from .linker import SparkDataframe, SparkLinker  # noqa: F401
-
-<<<<<<< HEAD
-warnings.warn(
-    "Importing directly from `splink.spark.spark_linker` "
-    "is deprecated and will be removed in Splink v4. "
-    "Please import from `splink.spark.linker` going forward.",
-    DeprecationWarning,
-    stacklevel=2,
-)
-=======
 import pandas as pd
 import sqlglot
 from pyspark.sql.dataframe import DataFrame as spark_df
@@ -542,5 +529,4 @@
                         e.g. 1999-13-54 will not trigger an exception but will
                         classed as comparison level = "ELSE". Ensure date strings
                         are cleaned to remove bad dates \n"""
-                    )
->>>>>>> 9414d8eb
+                    )