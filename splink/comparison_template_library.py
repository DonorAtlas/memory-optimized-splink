--- conflicted
+++ resolved
@@ -17,7 +17,6 @@
 
 """ class DateComparisonBase(Comparison):
     def __init__(
-<<<<<<< HEAD
 
         """
 
@@ -92,117 +91,18 @@
             level_dict["tf_adjustment_column"] = col_name
         print(level_dict)
         comparison_levels.append(level_dict)
-=======
-        self, 
-        colname,
-        term_frequency_adjustments=False,
-        exclude_1st_january=False,
-        include_exact_match_level=True,
-        levenshtein_thresholds=[2],
-        datediff_thresholds=[['month', 'year'],[1,1]],
-        m_probability_exact_match=None,
-        m_probability_levenshtein=None, # Review what m probabilities we want to be configurable
-        m_probability_datediff=None,
-        m_probability_else=None,
-        include_colname_in_charts_label=False
-        ): """
-
-col_name = "date"
-term_frequency_adjustments = False
-exclude_1st_january = True
-include_exact_match_level = True
-levenshtein_thresholds = [2]
-datediff_thresholds = [["month", "year"], [1, 1]]
-m_probability_exact_match = None
-m_probability_1st_january = None
-m_probability_or_probabilities_lev: float | list = (None,)
-m_probability_or_probabilities_datediff: float | list = None
-m_probability_else = None
-
-# add check for date format to start
-
-comparison_levels = []
-comparison_levels.append(cll.null_level(col_name))
-
-if exclude_1st_january:
-    level_dict = {
-        "sql_condition": f"{col_name}_l = {col_name}_r AND substr({col_name}_l, -5, 5) = '01-01'",
-        "label_for_charts": "Matching and 1st Jan",
-    }
-    if m_probability_1st_january:
-        level_dict["m_probability"] = m_probability_1st_january
-    if term_frequency_adjustments:
-        level_dict["tf_adjustment_column"] = col_name
-    print(level_dict)
-    comparison_levels.append(level_dict)
-
-if include_exact_match_level:
-    level_dict = cll.exact_match_level(  # change so self._exact_match_level
-        col_name,
-        term_frequency_adjustments=term_frequency_adjustments,
-        m_probability=m_probability_exact_match,
-    )
-
-    # description = "Exact match vs. "
-    print(level_dict)
-    comparison_levels.append(level_dict)
-
-if len(levenshtein_thresholds) > 0:
-    # print(f"levenshtein: {levenshtein_thresholds}")
-    levenshtein_thresholds = ensure_is_iterable(levenshtein_thresholds)
-
-    if m_probability_or_probabilities_lev is None:
-        m_probability_or_probabilities_lev = [None] * len(levenshtein_thresholds)
-    m_probabilities = ensure_is_iterable(m_probability_or_probabilities_lev)
-
-    for thres, m_prob in zip(
-        levenshtein_thresholds, m_probability_or_probabilities_lev
-    ):
-
-        level_dict = cll.levenshtein_level(
-            col_name,
-            thres,
-            m_probability=m_prob,
-        )
-        comparison_levels.append(level_dict)
-
-
-if len(datediff_thresholds[0]) > 0:
-    print(f"datediff: {datediff_thresholds}")
-    # print(f"datediff: {datediff_thresholds}")
-    datediff_thresholds = ensure_is_iterable(datediff_thresholds)
-
-    if m_probability_or_probabilities_datediff is None:
-        m_probability_or_probabilities_datediff = [None] * len(datediff_thresholds)
-    m_probabilities = ensure_is_iterable(m_probability_or_probabilities_datediff)
-
-    for metric, thres, m_prob in zip(
-        datediff_thresholds[0],
-        datediff_thresholds[1],
-        m_probability_or_probabilities_datediff,
-    ):
->>>>>>> c5732f7c
 
     if include_exact_match_level:
         level_dict = cll.exact_match_level(  # change so self._exact_match_level
             col_name,
-<<<<<<< HEAD
             term_frequency_adjustments=term_frequency_adjustments,
             m_probability=m_probability_exact_match,
         )
-=======
-            date_metric=metric,
-            date_threshold=thres,
-            m_probability=m_prob,
-        )
-        comparison_levels.append(level_dict)
->>>>>>> c5732f7c
 
         # description = "Exact match vs. "
         print(level_dict)
         comparison_levels.append(level_dict)
 
-<<<<<<< HEAD
     if len(levenshtein_thresholds) > 0:
         # print(f"levenshtein: {levenshtein_thresholds}")
         levenshtein_thresholds = ensure_is_iterable(levenshtein_thresholds)
@@ -210,11 +110,6 @@
         if m_probability_or_probabilities_lev is None:
             m_probability_or_probabilities_lev = [None] * len(levenshtein_thresholds)
         m_probabilities = ensure_is_iterable(m_probability_or_probabilities_lev)
-=======
-comparison_levels.append(
-    cll.else_level(m_probability=m_probability_else),
-)
->>>>>>> c5732f7c
 
         for thres, m_prob in zip(
             levenshtein_thresholds, m_probability_or_probabilities_lev
@@ -248,7 +143,6 @@
             )
             comparison_levels.append(level_dict)
 
-<<<<<<< HEAD
     comparison_levels.append(
         cll.else_level(m_probability=m_probability_else),
     )
@@ -256,24 +150,6 @@
     comparison_desc = ""
     if include_exact_match_level:
         comparison_desc += "Exact match vs. "
-=======
-if len(levenshtein_thresholds) > 0:
-    lev_desc = ", ".join([str(d) for d in distance_thresholds])
-    plural = "" if len(levenshtein_thresholds) == 1 else "s"
-    comparison_desc += f"Dates within the following threshold{plural} {lev_desc} vs. "
-
-if len(datediff_thresholds[0]) > 0:
-    datediff_desc = ", ".join(
-        [
-            f"{m.title()}(s): {v}"
-            for m, v in zip(datediff_thresholds[0], datediff_thresholds[1])
-        ]
-    )
-    plural = "" if len(datediff_thresholds[0]) == 1 else "s"
-    comparison_desc += (
-        f"Dates within the following threshold{plural} {datediff_desc} vs. "
-    )
->>>>>>> c5732f7c
 
     if len(levenshtein_thresholds) > 0:
         lev_desc = ", ".join([str(d) for d in levenshtein_thresholds])
@@ -282,34 +158,25 @@
             f"Dates within Levenshtein threshold{plural} {lev_desc} vs. "
         )
 
-    if len(datediff_thresholds[0]) > 0:
-        datediff_desc = ", ".join(
-            [
-                f"{m.title()}(s): {v}"
-                for m, v in zip(datediff_thresholds[0], datediff_thresholds[1])
-            ]
-        )
-        plural = "" if len(datediff_thresholds[0]) == 1 else "s"
-        comparison_desc += (
-            f"Dates within datediff threshold{plural} {datediff_desc} vs. "
-        )
+if len(datediff_thresholds[0]) > 0:
+    datediff_desc = ", ".join(
+        [f"{m.title()}(s): {v}" for m, v in zip(datediff_thresholds[0], datediff_thresholds[1])]
+    )
+    plural = "" if len(datediff_thresholds[0]) == 1 else "s"
+    comparison_desc += (
+        f"Dates within the following threshold{plural} {datediff_desc} vs. "
+    )
 
-<<<<<<< HEAD
     comparison_desc += "anything else"
 
-    comparison_dic = {
-        "comparison_description": comparison_desc,
-        "comparison_levels": comparison_levels,
-    }
+
+
+
+comparison_dic = {
+     "comparison_description": comparison_desc,
+   "comparison_levels": comparison_levels
+        }
 
     return comparison_dic
 
-DataComparison("date")
-=======
-comparison_dic = {
-    "comparison_description": comparison_desc,
-    "comparison_levels": comparison_levels,
-}
-
-# DateComparisonBase(colname)
->>>>>>> c5732f7c
+DataComparison("date")