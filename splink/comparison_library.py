from copy import copy
from typing import Iterable, List, Union

from . import comparison_level_library as cll
from .comparison_creator import ComparisonCreator
from .comparison_level_creator import ComparisonLevelCreator
from .comparison_level_library import CustomLevel, DateMetricType
from .misc import ensure_is_iterable


class CustomComparison(ComparisonCreator):
    def __init__(
        self,
        comparison_levels: List[Union[ComparisonLevelCreator, dict]],
        output_column_name: str = None,
        comparison_description: str = None,
    ):
        """
        Represents a comparison of the data with custom supplied levels.

        Args:
            output_col_name (str): The column name to use to refer to this comparison
            comparison_levels (list): A list of some combination of
                `ComparisonLevelCreator` objects, or dicts. These represent the
                similarity levels assessed by the comparison, in order of decreasing
                specificity
            description (str, optional): An optional description of the comparison
        """

        self._output_column_name = output_column_name
        self._comparison_levels = comparison_levels
        self._description = comparison_description
        # we deliberately don't call super().__init__() - all that does is set up
        # column expressions, which we do not need here as we are dealing with
        # levels directly

    @staticmethod
    def _convert_to_creator(cl: Union[ComparisonLevelCreator, dict]):
        if isinstance(cl, ComparisonLevelCreator):
            return cl
        if isinstance(cl, dict):
            # TODO: swap this if we develop a more uniform approach to (de)serialising
            cl_dict = copy(cl)
            configurable_parameters = (
                "is_null_level",
                "m_probability",
                "u_probability",
                "tf_adjustment_column",
                "tf_adjustment_weight",
                "tf_minimum_u_value",
                "label_for_charts",
            )
            # split dict in two depending whether or not entries are 'configurables'
            configurables = {
                key: value
                for key, value in cl_dict.items()
                if key in configurable_parameters
            }
            cl_dict = {
                key: value
                for key, value in cl_dict.items()
                if key not in configurable_parameters
            }

            custom_comparison = CustomLevel(**cl_dict)
            if configurables:
                custom_comparison.configure(**configurables)
            return custom_comparison
        raise ValueError(
            "`comparison_levels` entries must be `dict` or `ComparisonLevelCreator, "
            f"but found type {type(cl)} for entry {cl}"
        )

<<<<<<< HEAD
        comparison_levels = []
        comparison_levels.append(self._null_level(col_name, valid_string_pattern))
        if include_exact_match_level:
            level = self._exact_match_level(
                col_name,
                term_frequency_adjustments=term_frequency_adjustments,
                regex_extract=regex_extract,
                set_to_lowercase=set_to_lowercase,
                m_probability=m_probability_exact_match,
            )
            comparison_levels.append(level)

        threshold_comparison_levels = distance_threshold_comparison_levels(
            self=self,
            col_name=col_name,
            distance_function_name=distance_function_name,
            distance_threshold_or_thresholds=distance_threshold_or_thresholds,
            regex_extract=regex_extract,
            set_to_lowercase=set_to_lowercase,
            higher_is_more_similar=higher_is_more_similar,
            m_probability_or_probabilities_thres=m_probability_or_probabilities_thres,
=======
    def create_comparison_levels(self) -> List[ComparisonLevelCreator]:
        comparison_level_creators = [
            self._convert_to_creator(cl) for cl in self._comparison_levels
        ]
        return comparison_level_creators

    def create_description(self) -> str:
        # TODO: fleshed out default description?
        return (
            self._description
            if self._description is not None
            else f"Comparison for {self._output_column_name}"
>>>>>>> 324458a0
        )

    def create_output_column_name(self) -> str:
        return self._output_column_name


class ExactMatch(ComparisonCreator):
    """
    Represents a comparison of the data in `col_name` with two levels:
        - Exact match in `col_name`
        - Anything else

    Args:
        col_name (str): The name of the column to compare
    """

    def __init__(
        self,
        col_name: str,
    ):
        super().__init__(col_name)

    def create_comparison_levels(self) -> List[ComparisonLevelCreator]:
        return [
            cll.NullLevel(self.col_expression),
            cll.ExactMatchLevel(self.col_expression),
            cll.ElseLevel(),
        ]

    def create_description(self) -> str:
        return f"Exact match '{self.col_expression.label}' vs. anything else"

    def create_output_column_name(self) -> str:
        return self.col_expression.output_column_name


class LevenshteinAtThresholds(ComparisonCreator):
    def __init__(
        self,
        col_name: str,
        distance_threshold_or_thresholds: Union[Iterable[int], int] = [1, 2],
    ):
        """
        Represents a comparison of the data in `col_name` with three or more levels:
            - Exact match in `col_name`
            - Levenshtein levels at specified distance thresholds
            - ...
            - Anything else

        For example, with distance_threshold_or_thresholds = [1, 3] the levels are
            - Exact match in `col_name`
            - Levenshtein distance in `col_name` <= 1
            - Levenshtein distance in `col_name` <= 3
            - Anything else

        Args:
            col_name (str): The name of the column to compare
            distance_threshold_or_thresholds (Union[int, list], optional): The
                threshold(s) to use for the levenshtein similarity level(s).
                Defaults to [1, 2].
        """

        thresholds_as_iterable = ensure_is_iterable(distance_threshold_or_thresholds)
        # unpack it to a list so we can repeat iteration if needed
        self.thresholds = [*thresholds_as_iterable]
        super().__init__(col_name)

    def create_comparison_levels(self) -> List[ComparisonLevelCreator]:
        return [
            cll.NullLevel(self.col_expression),
            cll.ExactMatchLevel(self.col_expression),
            *[
                cll.LevenshteinLevel(self.col_expression, threshold)
                for threshold in self.thresholds
            ],
            cll.ElseLevel(),
        ]

    def create_description(self) -> str:
        comma_separated_thresholds_string = ", ".join(map(str, self.thresholds))
        return (
            f"Exact match '{self.col_expression.label}' vs. "
            f"Levenshtein distance at thresholds "
            f"{comma_separated_thresholds_string} vs. "
            "anything else"
        )

    def create_output_column_name(self) -> str:
        return self.col_expression.output_column_name


class DamerauLevenshteinAtThresholds(ComparisonCreator):
    def __init__(
        self,
        col_name: str,
        distance_threshold_or_thresholds: Union[Iterable[int], int] = [1, 2],
    ):
        """
        Represents a comparison of the data in `col_name` with three or more levels:
            - Exact match in `col_name`
            - Damerau-Levenshtein levels at specified distance thresholds
            - ...
            - Anything else

        For example, with distance_threshold_or_thresholds = [1, 3] the levels are
            - Exact match in `col_name`
            - Damerau-Levenshtein distance in `col_name` <= 1
            - Damerau-Levenshtein distance in `col_name` <= 3
            - Anything else

        Args:
            col_name (str): The name of the column to compare.
            distance_threshold_or_thresholds (Union[int, list], optional): The
                threshold(s) to use for the Damerau-Levenshtein similarity level(s).
                Defaults to [1, 2].
        """

        thresholds_as_iterable = ensure_is_iterable(distance_threshold_or_thresholds)
        self.thresholds = [*thresholds_as_iterable]
        super().__init__(col_name)

    def create_comparison_levels(self) -> List[ComparisonLevelCreator]:
        return [
            cll.NullLevel(self.col_expression),
            cll.ExactMatchLevel(self.col_expression),
            *[
                cll.DamerauLevenshteinLevel(self.col_expression, threshold)
                for threshold in self.thresholds
            ],
            cll.ElseLevel(),
        ]

    def create_description(self) -> str:
        comma_separated_thresholds_string = ", ".join(map(str, self.thresholds))
        return (
            f"Exact match '{self.col_expression.label}' vs. "
            f"Damerau-Levenshtein distance at thresholds "
            f"{comma_separated_thresholds_string} vs. "
            "anything else"
        )

    def create_output_column_name(self) -> str:
        return self.col_expression.output_column_name


class JaccardAtThresholds(ComparisonCreator):
    def __init__(
        self,
        col_name: str,
        score_threshold_or_thresholds: Union[Iterable[float], float] = [0.9, 0.7],
    ):
        """
        Represents a comparison of the data in `col_name` with three or more levels:
            - Exact match in `col_name`
            - Jaccard score levels at specified thresholds
            - ...
            - Anything else

        For example, with score_threshold_or_thresholds = [0.9, 0.7] the levels are:
            - Exact match in `col_name`
            - Jaccard score in `col_name` >= 0.9
            - Jaccard score in `col_name` >= 0.7
            - Anything else

        Args:
            col_name (str): The name of the column to compare.
            score_threshold_or_thresholds (Union[float, list], optional): The
                threshold(s) to use for the Jaccard similarity level(s).
                Defaults to [0.9, 0.7].
        """

        thresholds_as_iterable = ensure_is_iterable(score_threshold_or_thresholds)
        self.thresholds = [*thresholds_as_iterable]
        super().__init__(col_name)

    def create_comparison_levels(self) -> List[ComparisonLevelCreator]:
        return [
            cll.NullLevel(self.col_expression),
            cll.ExactMatchLevel(self.col_expression),
            *[
                cll.JaccardLevel(self.col_expression, threshold)
                for threshold in self.thresholds
            ],
            cll.ElseLevel(),
        ]

    def create_description(self) -> str:
        comma_separated_thresholds_string = ", ".join(map(str, self.thresholds))
        return (
            f"Exact match '{self.col_expression.label}' vs. "
            f"Jaccard score at thresholds "
            f"{comma_separated_thresholds_string} vs. "
            "anything else"
        )

    def create_output_column_name(self) -> str:
        return self.col_expression.output_column_name


class JaroAtThresholds(ComparisonCreator):
    def __init__(
        self,
        col_name: str,
        score_threshold_or_thresholds: Union[Iterable[float], float] = [0.9, 0.7],
    ):
        """
        Represents a comparison of the data in `col_name` with three or more levels:
            - Exact match in `col_name`
            - Jaro score levels at specified thresholds
            - ...
            - Anything else

        For example, with score_threshold_or_thresholds = [0.9, 0.7] the levels are:
            - Exact match in `col_name`
            - Jaro score in `col_name` >= 0.9
            - Jaro score in `col_name` >= 0.7
            - Anything else

        Args:
            col_name (str): The name of the column to compare.
            score_threshold_or_thresholds (Union[float, list], optional): The
                threshold(s) to use for the Jaro similarity level(s).
                Defaults to [0.9, 0.7].
        """

        thresholds_as_iterable = ensure_is_iterable(score_threshold_or_thresholds)
        self.thresholds = [*thresholds_as_iterable]
        super().__init__(col_name)

    def create_comparison_levels(self) -> List[ComparisonLevelCreator]:
        return [
            cll.NullLevel(self.col_expression),
            cll.ExactMatchLevel(self.col_expression),
            *[
                cll.JaroLevel(self.col_expression, threshold)
                for threshold in self.thresholds
            ],
            cll.ElseLevel(),
        ]

    def create_description(self) -> str:
        comma_separated_thresholds_string = ", ".join(map(str, self.thresholds))
        return (
            f"Exact match '{self.col_expression.label}' vs. "
            f"Jaro score at thresholds "
            f"{comma_separated_thresholds_string} vs. "
            "anything else"
        )

    def create_output_column_name(self) -> str:
        return self.col_expression.output_column_name


class JaroWinklerAtThresholds(ComparisonCreator):
    def __init__(
        self,
        col_name: str,
        score_threshold_or_thresholds: Union[Iterable[float], float] = [0.9, 0.7],
    ):
        """
        Represents a comparison of the data in `col_name` with three or more levels:
            - Exact match in `col_name`
            - Jaro-Winkler score levels at specified thresholds
            - ...
            - Anything else

        For example, with score_threshold_or_thresholds = [0.9, 0.7] the levels are:
            - Exact match in `col_name`
            - Jaro-Winkler score in `col_name` >= 0.9
            - Jaro-Winkler score in `col_name` >= 0.7
            - Anything else

        Args:
            col_name (str): The name of the column to compare.
            score_threshold_or_thresholds (Union[float, list], optional): The
                threshold(s) to use for the Jaro-Winkler similarity level(s).
                Defaults to [0.9, 0.7].
        """

        thresholds_as_iterable = ensure_is_iterable(score_threshold_or_thresholds)
        self.thresholds = [*thresholds_as_iterable]
        super().__init__(col_name)

    def create_comparison_levels(self) -> List[ComparisonLevelCreator]:
        return [
            cll.NullLevel(self.col_expression),
            cll.ExactMatchLevel(self.col_expression),
            *[
                cll.JaroWinklerLevel(self.col_expression, threshold)
                for threshold in self.thresholds
            ],
            cll.ElseLevel(),
        ]

    def create_description(self) -> str:
        comma_separated_thresholds_string = ", ".join(map(str, self.thresholds))
        return (
            f"Exact match '{self.col_expression.label}' vs. "
            f"Jaro-Winkler score at thresholds "
            f"{comma_separated_thresholds_string} vs. "
            "anything else"
        )

    def create_output_column_name(self) -> str:
        return self.col_expression.output_column_name


class DistanceFunctionAtThresholds(ComparisonCreator):
    def __init__(
        self,
        col_name: str,
        distance_function_name,
        distance_threshold_or_thresholds: Union[Iterable[float], float],
        higher_is_more_similar: bool = True,
    ):
        """
        Represents a comparison of the data in `col_name` with three or more levels:
            - Exact match in `col_name`
            - Custom distance function levels at specified thresholds
            - ...
            - Anything else

        For example, with distance_threshold_or_thresholds = [1, 3]
        and distance_function 'hamming', with higher_is_more_similar False
        the levels are:
            - Exact match in `col_name`
            - Hamming distance of `col_name` <= 1
            - Hamming distance of `col_name` <= 3
            - Anything else

        Args:
            col_name (str): The name of the column to compare.
            distance_function_name (str): the name of the SQL distance function
            distance_threshold_or_thresholds (Union[float, list], optional): The
                threshold(s) to use for the distance function level(s).
            higher_is_more_similar (bool): Are higher values of the distance function
                more similar? (e.g. True for Jaro-Winkler, False for Levenshtein)
                Default is True
        """

        thresholds_as_iterable = ensure_is_iterable(distance_threshold_or_thresholds)
        self.thresholds = [*thresholds_as_iterable]
        self.distance_function_name = distance_function_name
        self.higher_is_more_similar = higher_is_more_similar
        super().__init__(col_name)

    def create_comparison_levels(self) -> List[ComparisonLevelCreator]:
        return [
            cll.NullLevel(self.col_expression),
            cll.ExactMatchLevel(self.col_expression),
            *[
                cll.DistanceFunctionLevel(
                    self.col_expression,
                    self.distance_function_name,
                    threshold,
                    higher_is_more_similar=self.higher_is_more_similar,
                )
                for threshold in self.thresholds
            ],
            cll.ElseLevel(),
        ]

    def create_description(self) -> str:
        comma_separated_thresholds_string = ", ".join(map(str, self.thresholds))
        return (
            f"Exact match '{self.col_expression.label}' vs. "
            f"`{self.distance_function_name}` at thresholds "
            f"{comma_separated_thresholds_string} vs. "
            "anything else"
        )

    def create_output_column_name(self) -> str:
        return self.col_expression.output_column_name


class AbsoluteTimeDifferenceAtThresholds(ComparisonCreator):
    def __init__(
        self,
        col_name: str,
        *,
        input_is_string: bool,
        metrics: Union[DateMetricType, List[DateMetricType]],
        thresholds: Union[int, float, List[Union[int, float]]],
        datetime_format: str = None,
        term_frequency_adjustments=False,
        invalid_dates_as_null=True,
    ):
        """Invalid dates as null does nothing if input is not a string"""
        time_metrics_as_iterable = ensure_is_iterable(metrics)
        # unpack it to a list so we can repeat iteration if needed
        self.time_metrics = [*time_metrics_as_iterable]

        time_thresholds_as_iterable = ensure_is_iterable(thresholds)
        self.time_thresholds = [*time_thresholds_as_iterable]

        num_metrics = len(self.time_metrics)
        num_thresholds = len(self.time_thresholds)

        if num_thresholds == 0:
            raise ValueError("`time_thresholds` must have at least one entry")
        if num_metrics == 0:
            raise ValueError("`time_metrics` must have at least one entry")
        if num_metrics != num_thresholds:
            raise ValueError(
                "`time_thresholds` and `time_metrics` must have "
                "the same number of entries"
            )

        self.input_is_string = input_is_string

        if input_is_string:
            self.invalid_dates_as_null = invalid_dates_as_null
        else:
            self.invalid_dates_as_null = False

        self.datetime_format = datetime_format

        self.term_frequency_adjustments = term_frequency_adjustments

        super().__init__(col_name)

    @property
    def datetime_parse_function(self):
        return self.col_expression.try_parse_timestamp

    @property
    def cll_class(self):
        return cll.AbsoluteTimeDifferenceLevel

    def create_comparison_levels(self) -> List[ComparisonLevelCreator]:
        col = self.col_expression
        if self.invalid_dates_as_null:
            null_col = self.datetime_parse_function(self.datetime_format)
        else:
            null_col = col

        return [
            cll.NullLevel(null_col),
            cll.ExactMatchLevel(
                self.col_expression,
                term_frequency_adjustments=self.term_frequency_adjustments,
            ),
            *[
                self.cll_class(
                    col,
                    input_is_string=self.input_is_string,
                    threshold=time_threshold,
                    metric=time_metric,
                    datetime_format=self.datetime_format,
                )
                for (time_threshold, time_metric) in zip(
                    self.time_thresholds, self.time_metrics
                )
            ],
            cll.ElseLevel(),
        ]

    def create_description(self) -> str:
        return (
            f"Exact match '{self.col_expression.label}' vs. "
            f"abs time difference at thresholds "
            f"{self.time_thresholds} "
            f"with metrics {self.time_metrics} vs. "
            "anything else"
        )

    def create_output_column_name(self) -> str:
        return self.col_expression.output_column_name


class AbsoluteDateDifferenceAtThresholds(AbsoluteTimeDifferenceAtThresholds):
    @property
    def datetime_parse_function(self):
        return self.col_expression.try_parse_date

    @property
    def cll_class(self):
        return cll.AbsoluteDateDifferenceLevel


class ArrayIntersectAtSizes(ComparisonCreator):
    def __init__(
        self,
        col_name: str,
        size_threshold_or_thresholds: Union[Iterable[int], int] = [1],
    ):
        """
        Represents a comparison of the data in `col_name` with multiple levels based on
        the intersection sizes of array elements:
            - Intersection at specified size thresholds
            - ...
            - Anything else

        For example, with size_threshold_or_thresholds = [3, 1], the levels are:
            - Intersection of arrays in `col_name` has at least 3 elements
            - Intersection of arrays in `col_name` has at least 1 element
            - Anything else (e.g., empty intersection)

        Args:
            col_name (str): The name of the column to compare.
            size_threshold_or_thresholds (Union[int, list[int]], optional): The
                size threshold(s) for the intersection levels.
                Defaults to [1].
        """

        thresholds_as_iterable = ensure_is_iterable(size_threshold_or_thresholds)
        self.thresholds = [*thresholds_as_iterable]
        super().__init__(col_name)

    def create_comparison_levels(self) -> List[ComparisonLevelCreator]:
        return [
            cll.NullLevel(self.col_expression),
            *[
                cll.ArrayIntersectLevel(self.col_expression, min_intersection=threshold)
                for threshold in self.thresholds
            ],
            cll.ElseLevel(),
        ]

    def create_description(self) -> str:
        comma_separated_thresholds_string = ", ".join(map(str, self.thresholds))
        plural = "s" if len(self.thresholds) > 1 else ""
        return (
            f"Array intersection at minimum size{plural} "
            f"{comma_separated_thresholds_string} vs. anything else"
        )

    def create_output_column_name(self) -> str:
        return self.col_expression.output_column_name


class DistanceInKMAtThresholds(ComparisonCreator):
    def __init__(
        self,
        lat_col: str,
        long_col: str,
        km_thresholds: Union[Iterable[float], float],
    ):
        """
        A comparison of the latitude, longitude coordinates defined in
        'lat_col' and 'long col' giving the great circle distance between them in km.

        An example of the output with km_thresholds = [1, 10] would be:

        * The two coordinates are within 1 km of one another
        * The two coordinates are within 10 km of one another
        * Anything else (i.e. the distance between coordinates are > 10km apart)

        Args:
            lat_col(str): The name of the latitude column to compare.
            long_col(str): The name of the longitude column to compare.
            km_thresholds (iterable[float] | float): The km threshold(s) for the
                distance levels.
        """

        thresholds_as_iterable = ensure_is_iterable(km_thresholds)
        self.thresholds = [*thresholds_as_iterable]
        super().__init__(
            col_name_or_names={
                "latitude_column": lat_col,
                "longitude_column": long_col,
            }
        )

    def create_comparison_levels(self) -> List[ComparisonLevelCreator]:
        lat_col = self.col_expressions["latitude_column"]
        long_col = self.col_expressions["longitude_column"]
        return [
            cll.Or(cll.NullLevel(lat_col), cll.NullLevel(long_col)),
            *[
                cll.DistanceInKMLevel(lat_col, long_col, km_threshold=threshold)
                for threshold in self.thresholds
            ],
            cll.ElseLevel(),
        ]

    def create_description(self) -> str:
        comma_separated_thresholds_string = ", ".join(map(str, self.thresholds))
        plural = "s" if len(self.thresholds) > 1 else ""
        return (
            f"Distance in km at distance{plural} "
            f"{comma_separated_thresholds_string} vs. anything else"
        )

    def create_output_column_name(self) -> str:
        lat_col = self.col_expressions["latitude_column"]
        long_col = self.col_expressions["longitude_column"]
        return f"{lat_col.output_column_name}_{long_col.output_column_name}"<|MERGE_RESOLUTION|>--- conflicted
+++ resolved
@@ -71,29 +71,6 @@
             f"but found type {type(cl)} for entry {cl}"
         )
 
-<<<<<<< HEAD
-        comparison_levels = []
-        comparison_levels.append(self._null_level(col_name, valid_string_pattern))
-        if include_exact_match_level:
-            level = self._exact_match_level(
-                col_name,
-                term_frequency_adjustments=term_frequency_adjustments,
-                regex_extract=regex_extract,
-                set_to_lowercase=set_to_lowercase,
-                m_probability=m_probability_exact_match,
-            )
-            comparison_levels.append(level)
-
-        threshold_comparison_levels = distance_threshold_comparison_levels(
-            self=self,
-            col_name=col_name,
-            distance_function_name=distance_function_name,
-            distance_threshold_or_thresholds=distance_threshold_or_thresholds,
-            regex_extract=regex_extract,
-            set_to_lowercase=set_to_lowercase,
-            higher_is_more_similar=higher_is_more_similar,
-            m_probability_or_probabilities_thres=m_probability_or_probabilities_thres,
-=======
     def create_comparison_levels(self) -> List[ComparisonLevelCreator]:
         comparison_level_creators = [
             self._convert_to_creator(cl) for cl in self._comparison_levels
@@ -106,7 +83,6 @@
             self._description
             if self._description is not None
             else f"Comparison for {self._output_column_name}"
->>>>>>> 324458a0
         )
 
     def create_output_column_name(self) -> str:
