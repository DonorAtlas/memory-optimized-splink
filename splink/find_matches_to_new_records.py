--- conflicted
+++ resolved
@@ -18,13 +18,6 @@
     if linker._settings_obj._source_dataset_column_name_is_required:
         sds_col = linker._settings_obj._source_dataset_column_name
 
-<<<<<<< HEAD
-        # TODO: Shouldn't be necessary but the source dataset properties on settings
-        # are currently broken
-        sds_col = InputColumn(sds_col, linker._settings_obj)
-        sds_col = sds_col.unquote().name
-=======
->>>>>>> 269abf23
         if sds_col not in cols:
             sds_sel_sql = f", 'new_record' as {sds_col}"
 
