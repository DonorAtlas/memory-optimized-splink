from __future__ import annotations

import logging
from typing import TYPE_CHECKING

logger = logging.getLogger(__name__)

# https://stackoverflow.com/questions/39740632/python-type-hinting-without-cyclic-imports
if TYPE_CHECKING:
    from .linker import Linker


class SplinkDataFrame:
    """Abstraction over dataframe to handle basic operations like retrieving data and
    retrieving column names, which need different implementations depending on whether
    it's a spark dataframe, sqlite table etc.
    Uses methods like `as_pandas_dataframe()` and `as_record_dict()` to retrieve data
    """

    def __init__(self, templated_name: str, physical_name: str, linker: Linker):
        self.templated_name = templated_name
        self.physical_name = physical_name
        self.linker = linker
<<<<<<< HEAD
        self.created_by_splink = False
=======
>>>>>>> 5be32024

    @property
    def columns(self):
        pass

    @property
    def columns_escaped(self):
        cols = self.columns
        return [c.name() for c in cols]

    def validate():
        pass

    def _random_sample_sql(percent):
        raise NotImplementedError("Random sample sql not implemented for this linker")

    @property
    def physical_and_template_names_equal(self):
        return self.templated_name == self.physical_name

    def _check_drop_table_created_by_splink(self, force_non_splink_table=False):

        if not self.created_by_splink:
            if not force_non_splink_table:
                raise ValueError(
                    f"You've asked to drop table {self.physical_name} from your "
                    "database which is not a table created by Splink.  If you really "
                    "want to drop this table, you can do so by setting "
                    "force_non_splink_table=True"
                )
        logger.debug(
            f"Dropping table with templated name {self.templated_name} and "
            f"physical name {self.physical_name}"
        )

    def _drop_table_from_database_backend_specific(self, force_non_splink_table=False):
        raise NotImplementedError(
            "_drop_table_from_database_backend_specific from database not "
            "implemented for this linker"
        )

    def drop_table_from_database(self, force_non_splink_table=False):
        self.linker._remove_splinkdataframe_from_cache(self)
        self._drop_table_from_database_backend_specific(
            force_non_splink_table=force_non_splink_table
        )

    def as_record_dict(self, limit=None):
        raise NotImplementedError("as_record_dict not implemented for this linker")

    def as_pandas_dataframe(self, limit=None):
        """Return the dataframe as a pandas dataframe.

        This can be computationally expensive if the dataframe is large.

        Args:
            limit (int, optional): If provided, return this number of rows (equivalent
            to a limit statement in SQL). Defaults to None, meaning return all rows

        Returns:
            pandas.DataFrame: pandas Dataframe
        """
        import pandas as pd

        return pd.DataFrame(self.as_record_dict(limit=limit))

    def _repr_pretty_(self, p, cycle):
        msg = (
            f"Table name in database: `{self.physical_name}`\n"
            "\nTo retrieve records, you can call the following methods on this object:"
            "\n`.as_record_dict(limit=5)` or "
            "`.as_pandas_dataframe(limit=5)`.\n"
            "\nYou may omit the `limit` argument to return all records."
            "\n\nThis table represents the following splink entity: "
            f"{self.templated_name}"
        )
        p.text(msg)<|MERGE_RESOLUTION|>--- conflicted
+++ resolved
@@ -21,10 +21,7 @@
         self.templated_name = templated_name
         self.physical_name = physical_name
         self.linker = linker
-<<<<<<< HEAD
         self.created_by_splink = False
-=======
->>>>>>> 5be32024
 
     @property
     def columns(self):
