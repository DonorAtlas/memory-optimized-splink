--- conflicted
+++ resolved
@@ -21,15 +21,11 @@
     """
 
     def __init__(
-<<<<<<< HEAD
-        self, templated_name: str, physical_name: str, database_api: DatabaseAPI
-=======
         self,
         templated_name: str,
         physical_name: str,
-        linker: Linker,
+        database_api: DatabaseAPI,
         metadata: dict = None,
->>>>>>> f7bfc042
     ):
         self.templated_name = templated_name
         self.physical_name = physical_name
