--- conflicted
+++ resolved
@@ -9,10 +9,7 @@
 from copy import copy, deepcopy
 from pathlib import Path
 from statistics import median
-<<<<<<< HEAD
 from typing import Dict, Union
-=======
->>>>>>> 47f7d206
 
 
 from splink.input_column import InputColumn
