import logging
from copy import copy, deepcopy
from statistics import median
import hashlib
import os
import json

from typing import Union, List

from splink.input_column import InputColumn

from .charts import (
    match_weight_histogram,
    missingness_chart,
    precision_recall_chart,
    roc_chart,
    parameter_estimate_comparisons,
    waterfall_chart,
    unlinkables_chart,
)

from .blocking import block_using_rules_sql
from .comparison_vector_values import compute_comparison_vector_values_sql
from .em_training_session import EMTrainingSession
from .misc import bayes_factor_to_prob, prob_to_bayes_factor, ensure_is_list
from .predict import predict_from_comparison_vectors_sqls
from .settings import Settings
from .term_frequencies import (
    compute_all_term_frequencies_sqls,
    term_frequencies_for_single_column_sql,
    colname_to_tf_tablename,
    _join_tf_to_input_df_sql,
)
from .profile_data import profile_columns
from .missingness import missingness_data
from .unlinkables import unlinkables_data

from .m_training import estimate_m_values_from_label_column
from .estimate_u import estimate_u_values
from .pipeline import SQLPipeline

from .vertically_concatenate import vertically_concatenate_sql
from .m_from_labels import estimate_m_from_pairwise_labels
from .accuracy import roc_table

from .match_weight_histogram import histogram_data
from .comparison_vector_distribution import comparison_vector_distribution_sql
from .splink_comparison_viewer import (
    comparison_viewer_table_sqls,
    render_splink_comparison_viewer_html,
)
from .analyse_blocking import number_of_comparisons_generated_by_blocking_rule_sql

from .splink_dataframe import SplinkDataFrame

from .connected_components import (
    _cc_create_unique_id_cols,
    solve_connected_components,
)

from .unique_id_concat import (
    _composite_unique_id_from_edges_sql,
)

from .cluster_studio import render_splink_cluster_studio_html

logger = logging.getLogger(__name__)


class Linker:
    """Manages the data linkage process and holds the data linkage model."""

    def __init__(
        self,
        input_table_or_tables: Union[str, list],
        settings_dict: dict = None,
        set_up_basic_logging: bool = True,
        input_table_aliases: Union[str, list] = None,
    ):
        """The Linker object manages the data linkage process and holds the data linkage
        model.

        Most of Splink's functionality can  be accessed by calling methods (functions)
        on the linker, such as `linker.predict()`, `linker.profile_columns()` etc.

        The Linker class is intended for subclassing for specific backends, e.g.
        a DuckDBLinker.

        Args:
            input_table_or_tables (Union[str, list]): Input data into the linkage model.
                Either a single string (the name of a table in a database) for
                deduplication jobs, or a list of strings  (the name of tables in a
                database) for link_only or link_and_dedupe
            settings_dict (dict, optional): A Splink settings dictionary. If not
                provided when the object is created, can later be added using
                `linker.initialise_settings()` Defaults to None.
            set_up_basic_logging (bool, optional): If true, sets ups up basic logging
                so that Splink sends messages at INFO level to stdout. Defaults to True.
            input_table_aliases (Union[str, list], optional): Labels assigned to
                input tables in Splink outputs.  If the names of the tables in the
                input database are long or unspecific, this argument can be used
                to attach more easily readable/interpretable names. Defaults to None.
        """

        self._pipeline = SQLPipeline()

        self._settings_dict = settings_dict
        if settings_dict is None:
            self._settings_obj_ = None
        else:
            self._settings_obj_ = Settings(settings_dict)

        self._input_tables_dict = self._get_input_tables_dict(
            input_table_or_tables, input_table_aliases
        )

        self._validate_input_dfs()
        self._em_training_sessions = []

        self._names_of_tables_created_by_splink: list = []

        self._find_new_matches_mode = False
        self._train_u_using_random_sample_mode = False
        self._compare_two_records_mode = False
        self._self_link_mode = False

        self._output_schema = ""

        self.debug_mode = False

        if set_up_basic_logging:
            logging.basicConfig(
                format="%(message)s",
            )
            splink_logger = logging.getLogger("splink")
            splink_logger.setLevel(logging.INFO)

    @property
    def _settings_obj(self) -> Settings:
        if self._settings_obj_ is None:
            raise ValueError(
                "You did not provide a settings dictionary when you "
                "created the linker.  To continue, you need to provide a settings "
                "dictionary using the `initialise_settings()` method on your linker "
                "object. i.e. linker.initialise_settings(settings_dict)"
            )
        return self._settings_obj_

    @property
    def _input_tablename_l(self):

        if self._find_new_matches_mode:
            return "__splink__df_concat_with_tf"

        if self._self_link_mode:
            return "__splink__df_concat_with_tf"

        if self._compare_two_records_mode:
            return "__splink__compare_two_records_left_with_tf"

        if self._train_u_using_random_sample_mode:
            return "__splink__df_concat_with_tf_sample"

        if self._two_dataset_link_only:
            return "__splink_df_concat_with_tf_left"
        return "__splink__df_concat_with_tf"

    @property
    def _input_tablename_r(self):

        if self._find_new_matches_mode:
            return "__splink__df_new_records_with_tf"

        if self._self_link_mode:
            return "__splink__df_concat_with_tf"

        if self._compare_two_records_mode:
            return "__splink__compare_two_records_right_with_tf"

        if self._train_u_using_random_sample_mode:
            return "__splink__df_concat_with_tf_sample"

        if self._two_dataset_link_only:
            return "__splink_df_concat_with_tf_right"
        return "__splink__df_concat_with_tf"

    @property
    def _two_dataset_link_only(self):
        # Two dataset link only join is a special case where an inner join of the
        # two datasets is much more efficient than self-joining the vertically
        # concatenation of all input datasets
        if self._find_new_matches_mode:
            return True

        if self._compare_two_records_mode:
            return True

        if (
            len(self._input_tables_dict) == 2
            and self._settings_obj._link_type == "link_only"
        ):
            return True
        else:
            return False

    def _prepend_schema_to_table_name(self, table_name):
        if self._output_schema:
            return f"{self._output_schema}.{table_name}"
        else:
            return table_name

    def _initialise_df_concat(self, materialise=True):
        if self._table_exists_in_database("__splink__df_concat"):
            return
        sql = vertically_concatenate_sql(self)
        self._enqueue_sql(sql, "__splink__df_concat")
        self._execute_sql_pipeline(materialise_as_hash=False)

    def _initialise_df_concat_with_tf(self, materialise=True):
        if self._table_exists_in_database("__splink__df_concat_with_tf"):
            return
        sql = vertically_concatenate_sql(self)
        self._enqueue_sql(sql, "__splink__df_concat")

        sqls = compute_all_term_frequencies_sqls(self)
        for sql in sqls:
            self._enqueue_sql(sql["sql"], sql["output_table_name"])

        if self._two_dataset_link_only:
            # If we do not materialise __splink_df_concat_with_tf
            # we'd have to run all the code up to this point twice
            self._execute_sql_pipeline(materialise_as_hash=False)

            source_dataset_col = self._settings_obj._source_dataset_column_name
            # Need df_l to be the one with the lowest id to preeserve the property
            # that the left dataset is the one with the lowest concatenated id
            keys = self._input_tables_dict.keys()
            keys = list(sorted(keys))
            df_l = self._input_tables_dict[keys[0]]
            df_r = self._input_tables_dict[keys[1]]

            sql = f"""
            select * from __splink__df_concat_with_tf
            where {source_dataset_col} = '{df_l.templated_name}'
            """
            self._enqueue_sql(sql, "__splink_df_concat_with_tf_left")
            self._execute_sql_pipeline(materialise_as_hash=False)

            sql = f"""
            select * from __splink__df_concat_with_tf
            where {source_dataset_col} = '{df_r.templated_name}'
            """
            self._enqueue_sql(sql, "__splink_df_concat_with_tf_right")
            self._execute_sql_pipeline(materialise_as_hash=False)
        else:
            if materialise:
                self._execute_sql_pipeline(materialise_as_hash=False)

    def _table_to_splink_dataframe(
        self, templated_name, physical_name
    ) -> SplinkDataFrame:
        """Create a SplinkDataframe from a table in the underlying database called
        `physical_name`.

        Associate a `templated_name` with this table, which signifies the purpose
        or 'meaning' of this table to splink. (e.g. `__splink__df_blocked`)

        Args:
            templated_name (str): The purpose of the table to Splink
            physical_name (str): The name of the table in the underlying databse
        """
        raise NotImplementedError(
            "_table_to_splink_dataframe not implemented on this linker"
        )

    def _enqueue_sql(self, sql, output_table_name):
        """Add sql to the current pipeline, but do not execute the pipeline."""
        self._pipeline.enqueue_sql(sql, output_table_name)

    def _execute_sql_pipeline(
        self,
        input_dataframes: List[SplinkDataFrame] = [],
        materialise_as_hash=True,
        use_cache=True,
        transpile=True,
    ) -> SplinkDataFrame:

        """Execute the SQL queued in the current pipeline as a single statement
        e.g. `with a as (), b as , c as (), select ... from c`, then execute the
        pipeline, returning the resultant table as a SplinkDataFrame

        Args:
            input_dataframes (List[SplinkDataFrame], optional): A 'starting point' of
                SplinkDataFrames if needed. Defaults to [].
            materialise_as_hash (bool, optional): If true, the output tablename will end
                in a unique identifer. Defaults to True.
            use_cache (bool, optional): If true, look at whether the SQL pipeline has
                been executed before, and if so, use the existing result. Defaults to
                True.
            transpile (bool, optional): Transpile the SQL using SQLGlot. Defaults to
                True.

        Returns:
            SplinkDataFrame: An abstraction representing the table created by the sql
                pipeline
        """

        if not self.debug_mode:
            sql_gen = self._pipeline._generate_pipeline(input_dataframes)

            output_tablename_templated = self._pipeline.queue[-1].output_table_name

            dataframe = self._sql_to_splink_dataframe(
                sql_gen,
                output_tablename_templated,
                materialise_as_hash,
                use_cache,
                transpile,
            )
            return dataframe
        else:
            # In debug mode, we do not pipeline the sql and print the
            # results of each part of the pipeline
            for task in self._pipeline._generate_pipeline_parts(input_dataframes):
                output_tablename = task.output_table_name
                sql = task.sql
                print("------")
                print(f"--------Creating table: {output_tablename}--------")

                dataframe = self._sql_to_splink_dataframe(
                    sql,
                    output_tablename,
                    materialise_as_hash=False,
                    use_cache=False,
                    transpile=transpile,
                )

            return dataframe

    def _execute_sql(self, sql, templated_name, physical_name, transpile=True):
        raise NotImplementedError(f"execute_sql not implemented for {type(self)}")

    def _enqueue_and_execute_sql_pipeline(
        self,
        sql,
        output_table_name,
        materialise_as_hash=True,
        use_cache=True,
        transpile=True,
    ) -> SplinkDataFrame:
        """Wrapper method to enqueue and execute a sql pipeline in a single call."""

        self._enqueue_sql(sql, output_table_name)
        return self._execute_sql_pipeline([], materialise_as_hash, use_cache, transpile)

    def _sql_to_splink_dataframe(
        self,
        sql,
        output_tablename_templated,
        materialise_as_hash=True,
        use_cache=True,
        transpile=True,
    ) -> SplinkDataFrame:
        """Execute sql (or if identical sql has been run before, return cached results),
        reset pipeline, and return a SplinkDataFrame representing the results of the
        sql"""

        self._pipeline.reset()

        hash = hashlib.sha256(sql.encode()).hexdigest()[:7]
        # Ensure hash is valid sql table name
        table_name_hash = f"{output_tablename_templated}_{hash}"

        if use_cache:

            if self._table_exists_in_database(output_tablename_templated):
                logger.debug(f"Using existing table {output_tablename_templated}")
                return self._table_to_splink_dataframe(
                    output_tablename_templated, output_tablename_templated
                )

            if self._table_exists_in_database(table_name_hash):
                logger.debug(
                    f"Using cache for {output_tablename_templated}"
                    f" with physical name {table_name_hash}"
                )
                return self._table_to_splink_dataframe(
                    output_tablename_templated, table_name_hash
                )

        if self.debug_mode:
            print(sql)

        if materialise_as_hash:
            splink_dataframe = self._execute_sql(
                sql, output_tablename_templated, table_name_hash, transpile=transpile
            )
        else:
            splink_dataframe = self._execute_sql(
                sql,
                output_tablename_templated,
                output_tablename_templated,
                transpile=transpile,
            )

        self._names_of_tables_created_by_splink.append(splink_dataframe.physical_name)

        if self.debug_mode:

            df_pd = splink_dataframe.as_pandas_dataframe()
            try:
                from IPython.display import display

                display(df_pd)
            except ModuleNotFoundError:
                print(df_pd)

        return splink_dataframe

    def __deepcopy__(self, memo):
        """When we do EM training, we need a copy of the linker which is independent
        of the main linker e.g. setting parameters on the copy will not affect the
        main linker.  This method implements ensures linker can be deepcopied.
        """
        new_linker = copy(self)
        new_linker._em_training_sessions = []
        new_settings = deepcopy(self._settings_obj)
        new_linker._settings_obj_ = new_settings
        return new_linker

    def _ensure_aliases_populated_and_is_list(
        self, input_table_or_tables, input_table_aliases
    ):
        if input_table_aliases is None:
            input_table_aliases = input_table_or_tables

        input_table_aliases = ensure_is_list(input_table_aliases)

        return input_table_aliases

    def _get_input_tables_dict(self, input_table_or_tables, input_table_aliases):

        input_table_or_tables = ensure_is_list(input_table_or_tables)

        input_table_aliases = self._ensure_aliases_populated_and_is_list(
            input_table_or_tables, input_table_aliases
        )

        d = {}
        for table_name, table_alias in zip(input_table_or_tables, input_table_aliases):
            d[table_alias] = self._table_to_splink_dataframe(table_alias, table_name)
        return d

    def _get_input_tf_dict(self, df_dict):
        d = {}
        for df_name, df_value in df_dict.items():
            renamed = colname_to_tf_tablename(df_name)
            d[renamed] = self._table_to_splink_dataframe(renamed, df_value)
        return d

    def _predict_warning(self):

        if not self._settings_obj._is_fully_trained:
            msg = (
                "\n -- WARNING --\n"
                "You have called predict(), but there are some parameter "
                "estimates which have neither been estimated or specified in your "
                "settings dictionary.  To produce predictions the following"
                " untrained trained parameters will use default values."
            )
            messages = self._settings_obj._not_trained_messages()

            warn_message = "\n".join([msg] + messages)

            logger.warning(warn_message)

    def _table_exists_in_database(self, table_name):
        raise NotImplementedError(
            f"table_exists_in_database not implemented for {type(self)}"
        )

    def _validate_input_dfs(self):
        for df in self._input_tables_dict.values():
            df.validate()

        if self._settings_obj_ is not None:
            if self._settings_obj._link_type == "dedupe_only":
                if len(self._input_tables_dict) > 1:
                    raise ValueError(
                        'If link_type = "dedupe only" then input tables must contain'
                        "only a single input table",
                    )

    def _populate_proportion_of_matches_from_trained_values(self):

        prop_matches_estimates = []
        for em_training_session in self._em_training_sessions:
            training_lambda = em_training_session._settings_obj._proportion_of_matches
            training_lambda_bf = prob_to_bayes_factor(training_lambda)
            reverse_levels = (
                em_training_session._comparison_levels_to_reverse_blocking_rule
            )

            logger.log(
                15,
                "\n"
                f"Proportion of matches from trained model blocking on "
                f"{em_training_session._blocking_rule_for_training}: "
                f"{training_lambda:,.3f}",
            )

            for reverse_level in reverse_levels:

                # Get comparison level on current settings obj
                cc = self._settings_obj._get_comparison_by_output_column_name(
                    reverse_level.comparison._output_column_name
                )

                cl = cc._get_comparison_level_by_comparison_vector_value(
                    reverse_level._comparison_vector_value
                )

                if cl._has_estimated_values:
                    bf = cl._trained_m_median / cl._trained_u_median
                else:
                    bf = cl._bayes_factor

                logger.log(
                    15,
                    f"Reversing comparison level {cc._output_column_name}"
                    f" using bayes factor {bf:,.3f}",
                )

                training_lambda_bf = training_lambda_bf / bf

                logger.log(
                    15,
                    "This estimate of proportion of matches now: "
                    f" {bayes_factor_to_prob(training_lambda_bf):,.3f}",
                )
            p = bayes_factor_to_prob(training_lambda_bf)
            prop_matches_estimates.append(p)

        self._settings_obj._proportion_of_matches = median(prop_matches_estimates)
        logger.log(
            15,
            "\nMedian of prop of matches estimates: "
            f"{self._settings_obj._proportion_of_matches:,.3f}",
        )

    def _records_to_table(records, as_table_name):
        # Create table in database containing records
        # Probably quite difficult to implement correctly
        # Due to data type issues.
        raise NotImplementedError

    def _populate_m_u_from_trained_values(self):
        ccs = self._settings_obj.comparisons

        for cc in ccs:
            for cl in cc._comparison_levels_excluding_null:
                if cl._has_estimated_u_values:
                    cl.u_probability = cl._trained_u_median
                if cl._has_estimated_m_values:
                    cl.m_probability = cl._trained_m_median

    def _delete_tables_created_by_splink_from_db(
        self, retain_term_frequency=True, retain_df_concat_with_tf=True
    ):
        tables_remaining = []
        for name in self._names_of_tables_created_by_splink:
            # Only delete tables explicitly marked as having been created by splink
            if "__splink__" not in name:
                tables_remaining.append(name)
                continue
            if name == "__splink__df_concat_with_tf":
                if retain_df_concat_with_tf:
                    tables_remaining.append(name)
                else:
                    self._delete_table_from_database(name)
            elif name.startswith("__splink__df_tf_"):
                if retain_term_frequency:
                    tables_remaining.append(name)
                else:
                    self._delete_table_from_database(name)
            else:
                self._delete_table_from_database(name)

        self._names_of_tables_created_by_splink = tables_remaining

    def _raise_error_if_necessary_waterfall_columns_not_computed(self):
        ricc = self._settings_obj._retain_intermediate_calculation_columns
        rmc = self._settings_obj._retain_matching_columns
        if not (ricc and rmc):
            raise ValueError(
                "retain_intermediate_calculation_columns and "
                "retain_matching_columns must both be set to True in your settings"
                " dictionary to use this function, because otherwise the necessary "
                "columns will not be available in the input records."
                f" Their current values are {ricc} and {rmc}, respectively. "
                "Please re-run your linkage with them both set to True."
            )

    def initialise_settings(self, settings_dict: dict):
        """Initialise settings for the linker.  To be used if settings were
        not passed to the linker on creation.

        Args:
            settings_dict (dict): A Splink settings dictionary
        """
        self._settings_dict = settings_dict
        self._settings_obj_ = Settings(settings_dict)
        self._validate_input_dfs()

    def compute_tf_table(self, column_name: str) -> SplinkDataFrame:
        """Compute a term frequency table for a given column and persist to the database

        This method is useful if you want to pre-compute term frequency tables e.g.
        so that real time linkage executes faster.

        Args:
            column_name (str): The column name in the input table

        Returns:
            SplinkDataFrame: The resultant table as a splink data frame
        """
        sql = vertically_concatenate_sql(self)
        self._enqueue_sql(sql, "__splink__df_concat")
        input_col = InputColumn(column_name, tf_adjustments=True)
        sql = term_frequencies_for_single_column_sql(input_col)
        self._enqueue_sql(sql, colname_to_tf_tablename(input_col))
        return self._execute_sql_pipeline(materialise_as_hash=False)

    def deterministic_link(self) -> SplinkDataFrame:
        """Uses the blocking rules specified in the
        `blocking_rules_to_generate_predictions` of the settings dictionary to
        generate pairwise record comparisons.


        `blocking_rules_to_generate_predictions` contains a list of blocking rules
        which are strict enough to  generate only true links,  then the result
        will be a dataframe of true links.  This methodology, however, is likely to
        result in missed links (false negatives).

        Returns:
            SplinkDataFrame: A SplinkDataFrame of the pairwise comparisons.  This
                represents a table materialised in the database. Methods on the
                SplinkDataFrame allow you to access the underlying data.
        """
        self._initialise_df_concat_with_tf()
        sql = block_using_rules_sql(self)
        self._enqueue_sql(sql, "__splink__df_blocked")
        return self._execute_sql_pipeline()

    def estimate_u_using_random_sampling(self, target_rows: int):
        """Estimate the u parameters of the linkage model using random sampling i.e.
        amongst non matching records, what proportion of record comparisons fall
        into each comparison level.

        This procedure takes a sample of the data and generates the cartesian
        product of pairwise record comparisons amongst the sampled records.
        The validity of the u values rests on the assumption that the resultant
        pairwise comparisons are non-matches (or at least, they are very unlikely to be
        matches). For large datasets, this is typically true.

        Args:
            target_rows (int): The target number of pairwise record comparisons from
            which to derive the u values.  Larger will give more accurate estimates
            but lead to longer runtimes.  In our experience at least 1e9 (one billion)
            gives best results. 1e7 (ten million) is often adequate for rapid model
            development.

        Examples:
            >>> linker.estimate_u_using_random_sampling(1e9)

        Returns:
            Updates the estimated u parameters within the linker object
            and returns nothing.
        """
        self._initialise_df_concat_with_tf(materialise=True)
        estimate_u_values(self, target_rows)
        self._populate_m_u_from_trained_values()

        self._settings_obj._columns_without_estimated_parameters_message()

    def estimate_m_from_label_column(self, label_colname: str):
        """Estimate the m parameters of the linkage model from a label (ground truth)
        column in the input dataframe(s).

        The ground truth column is used to generate pairwise record comparisons
        which are then assumed to be matches.

        For example, if the entity being matched is persons, and your input dataset(s)
        contain social security number, this could be used to estimate the m values
        for the model.

        Note that this column does not need to be fully populated.  A common case is
        where a unique identifier such as social security number is only partially
        populated.

        Args:
            label_colname (str): The name of the column containing the ground truth
                label in the input data.

        Examples:
            >>> linker.estimate_m_from_label_column("social_security_number")

        Returns:
            Updates the estimated m parameters within the linker object
            and returns nothing.
        """
        self._initialise_df_concat_with_tf(materialise=True)
        estimate_m_values_from_label_column(
            self, self._input_tables_dict, label_colname
        )
        self._populate_m_u_from_trained_values()

        self._settings_obj._columns_without_estimated_parameters_message()

    def estimate_parameters_using_expectation_maximisation(
        self,
        blocking_rule: str,
        comparisons_to_deactivate: list = None,
        comparison_levels_to_reverse_blocking_rule: list = None,
        fix_proportion_of_matches: bool = False,
        fix_m_probabilities=False,
        fix_u_probabilities=True,
    ) -> EMTrainingSession:
        """Estimate the parameters of the linkage model using expectation maximisation

        By default, the m probabilities are estimate, but not the u probabilities,
        because good estiamtes for the u probabilities can be obtained from
        `linker.estimate_u_using_random_sampling()`.  This can be controlled using the
        `fix_u_probabilities` parameter.

        The blocking rule provided is used to generate pairwise record comparisons.

        By default, m parameters are estimated for all comparisons except those which
        are included in the blocking rule.

        For example, if the blocking rule is `l.first_name = r.first_name`, then
        parameter esimates will be made for all comparison except those which use
        `first_name` in their sql_condition

        By default, the proportion of matches is estimated for the blocked data, and
        then the m and u parameters for the columns specified in the blocking rules are
        used to estiamte the global proportion of matches.

        To control which comparisons should have their parameter estimated, and the
        process of 'reversing out' the global proportion of matches, the user
        may specify `comparisons_to_deactivate` and
        `comparison_levels_to_reverse_blocking_rule`.

        Args:
            blocking_rule (str): The blocking rule used to generate pairwise record
                comparisons.
            comparisons_to_deactivate (list, optional): By default, splink will
                analyse the blocking rule provided and estimate the m parameters for
                all comaprisons except those included in the blocking rule.  If
                comparisons_to_deactivate are provided, spink will instead
                estimate m parameters for all comparison except those specified by name
                in the comparisons_to_deactivate list.  Defaults to None.
            comparison_levels_to_reverse_blocking_rule (list, optional): By default,
                splink will analyse the blocking rule provided and adjust the
                global proportion of matches to account for the matches specified
                in the blocking rule. If provided, this argument will overrule
                this default behaviour. Defaults to None.
            fix_proportion_of_matches (bool, optional): If True, do not update the
                proportion of matches after each iteration. Defaults to False.
            fix_m_probabilities (bool, optional): If True, do not update the m
                probabilities after each iteration. Defaults to False.
            fix_u_probabilities (bool, optional): If True, do not update the u
                probabilities after each iteration. Defaults to True.

        Examples:
            >>> blocking_rule = "l.first_name = r.first_name and l.dob = r.dob"
            >>> linker.estimate_parameters_using_expectation_maximisation(blocking_rule)

        Returns:
            EMTrainingSession:  An object containing information about the training
                session such as how parameters changed during the iteration history

        """

        self._initialise_df_concat_with_tf(materialise=True)
        em_training_session = EMTrainingSession(
            self,
            blocking_rule,
            fix_u_probabilities=fix_u_probabilities,
            fix_m_probabilities=fix_m_probabilities,
            fix_proportion_of_matches=fix_proportion_of_matches,
            comparisons_to_deactivate=comparisons_to_deactivate,
            comparison_levels_to_reverse_blocking_rule=comparison_levels_to_reverse_blocking_rule,  # noqa
        )

        em_training_session._train()

        self._populate_m_u_from_trained_values()

        self._populate_proportion_of_matches_from_trained_values()

        self._settings_obj._columns_without_estimated_parameters_message()

        return em_training_session

    def predict(
        self,
        threshold_match_probability: float = None,
        threshold_match_weight: float = None,
    ) -> SplinkDataFrame:
        """Create a dataframe of scored pairwise comparisons using the parameters
        of the linkage model.

        Uses the blocking rules specified in the
        `blocking_rules_to_generate_predictions` of the settings dictionary to
        generate the pairwise comparisons.

        Args:
            threshold_match_probability (float, optional): If specified,
                filter the results to include only pairwise comparisons with a
                match_probability above this threshold. Defaults to None.
            threshold_match_weight (float, optional): If specified,
                filter the results to include only pairwise comparisons with a
                match_weight above this threshold. Defaults to None.

        Returns:
            SplinkDataFrame: A SplinkDataFrame of the pairwise comparisons.  This
                represents a table materialised in the database. Methods on the
                SplinkDataFrame allow you to access the underlying data.

        """

        # If the user only calls predict, it runs as a single pipeline with no
        # materialisation of anything
        self._initialise_df_concat_with_tf(materialise=False)

        sql = block_using_rules_sql(self)
        self._enqueue_sql(sql, "__splink__df_blocked")

        sql = compute_comparison_vector_values_sql(self._settings_obj)
        self._enqueue_sql(sql, "__splink__df_comparison_vectors")

        sqls = predict_from_comparison_vectors_sqls(
            self._settings_obj, threshold_match_probability, threshold_match_weight
        )
        for sql in sqls:
            self._enqueue_sql(sql["sql"], sql["output_table_name"])

        predictions = self._execute_sql_pipeline()
        self._predict_warning()
        return predictions

    def find_matches_to_new_records(
        self, records: List[dict], blocking_rules=None, match_weight_threshold=-4
    ) -> SplinkDataFrame:
        """Given one or more records, find records in the input dataset(s) which match
        and return in order of the splink prediction score.

        i.e. this effectively provides a way of searching the input datasets
        for a given record

        Args:
            records (List[dict]): Input search record(s).
            blocking_rules (str, optional): Blocking rules to select
                which records to find and score. If None, do not use a blocking
                rule - meaning the input records will be compared to all records
                provided to the linker when it was instantiated. Defaults to None.
            match_weight_threshold (int, optional): Return matches with a match weight
                above this threshold. Defaults to -4.

        Returns:
            SplinkDataFrame: A SplinkDataFrame of the pairwise comparisons.  This
                represents a table materialised in the database. Methods on the
                SplinkDataFrame allow you to access the underlying data.
        """

        original_blocking_rules = (
            self._settings_obj._blocking_rules_to_generate_predictions
        )
        original_link_type = self._settings_obj._link_type

        self._records_to_table(records, "__splink__df_new_records")

        if blocking_rules is not None:
            self._settings_obj._blocking_rules_to_generate_predictions = blocking_rules
        self._settings_obj._link_type = "link_only_find_matches_to_new_records"
        self._find_new_matches_mode = True

        sql = _join_tf_to_input_df_sql(self)
        sql = sql.replace("__splink__df_concat", "__splink__df_new_records")
        self._enqueue_sql(sql, "__splink__df_new_records_with_tf")

        sql = block_using_rules_sql(self)
        self._enqueue_sql(sql, "__splink__df_blocked")

        sql = compute_comparison_vector_values_sql(self._settings_obj)
        self._enqueue_sql(sql, "__splink__df_comparison_vectors")

        sqls = predict_from_comparison_vectors_sqls(self._settings_obj)
        for sql in sqls:
            self._enqueue_sql(sql["sql"], sql["output_table_name"])

        sql = f"""
        select * from __splink__df_predict
        where match_weight > {match_weight_threshold}
        """

        self._enqueue_sql(sql, "__splink_find_matches_predictions")

        predictions = self._execute_sql_pipeline(use_cache=False)

        self._settings_obj._blocking_rules_to_generate_predictions = (
            original_blocking_rules
        )
        self._settings_obj._link_type = original_link_type
        self._find_new_matches_mode = False

        return predictions

    def compare_two_records(self, record_1: dict, record_2: dict):
        """Use the linkage model to compare and score two records

        Args:
            record_1 (dict): dictionary representing the first record.  Columns names
                and data types must be the same as the columns in the settings object
            record_2 (dict): dictionary representing the second record.  Columns names
                and data types must be the same as the columns in the settings object

        Returns:
            SplinkDataFrame: Pairwise comparison with scored prediction
        """
        original_blocking_rules = (
            self._settings_obj._blocking_rules_to_generate_predictions
        )
        original_link_type = self._settings_obj._link_type

        self._compare_two_records_mode = True
        self._settings_obj._blocking_rules_to_generate_predictions = []

        self._records_to_table([record_1], "__splink__compare_two_records_left")
        self._records_to_table([record_2], "__splink__compare_two_records_right")

<<<<<<< HEAD
        # If you're not performing a self link, use the custom records specified
        # by the user.
        sql_join_tf = _join_tf_to_input_df(self._settings_obj)
=======
        sql_join_tf = _join_tf_to_input_df_sql(self)
>>>>>>> 66f459a4
        sql_join_tf = sql_join_tf.replace(
            "__splink__df_concat", "__splink__compare_two_records_left"
        )
        self._enqueue_sql(sql_join_tf, "__splink__compare_two_records_left_with_tf")

        sql_join_tf = sql_join_tf.replace(
            "__splink__compare_two_records_left", "__splink__compare_two_records_right"
        )

        self._enqueue_sql(sql_join_tf, "__splink__compare_two_records_right_with_tf")

        sql = block_using_rules_sql(self)
        self._enqueue_sql(sql, "__splink__df_blocked")

        predictions = self._produce_record_comparisons()

        self._settings_obj._blocking_rules_to_generate_predictions = (
            original_blocking_rules
        )
        self._settings_obj._link_type = original_link_type
        self._compare_two_records_mode = False

        return predictions

    def _self_link(self) -> SplinkDataFrame:
        """Use the linkage model to compare and score all records in our input df,
            with themselves.

        Returns:
            SplinkDataFrame: A SplinkDataFrame of the pairwise comparisons for your
                input records.
        """

        original_blocking_rules = (
            self._settings_obj._blocking_rules_to_generate_predictions
        )
        original_link_type = self._settings_obj._link_type

        # Changes our sql to allow for a self link.
        # This is used in `_sql_gen_where_condition` in blocking.py
        # to remove any 'where' clauses when blocking (normally when blocking
        # we want to *remove* self links!)
        self._self_link_mode = True

        # Block on uid i.e. create pairwise record comparisons where the uid matches
        uid_cols = self._settings_obj._unique_id_input_columns
        uid_l = _composite_unique_id_from_edges_sql(uid_cols, None, "l")
        uid_r = _composite_unique_id_from_edges_sql(uid_cols, None, "r")

        self._settings_obj._blocking_rules_to_generate_predictions = [
            f"{uid_l} = {uid_r}"
        ]

        self._initialise_df_concat_with_tf()

        sql = block_using_rules_sql(self)

        self._enqueue_sql(sql, "__splink__df_blocked")

        sql = compute_comparison_vector_values_sql(self._settings_obj)

        self._enqueue_sql(sql, "__splink__df_comparison_vectors")

        sqls = predict_from_comparison_vectors_sqls(self._settings_obj)
        for sql in sqls:
            self._enqueue_sql(sql["sql"], sql["output_table_name"])

        predictions = self._execute_sql_pipeline(use_cache=False)

        self._settings_obj._blocking_rules_to_generate_predictions = (
            original_blocking_rules
        )
        self._settings_obj._link_type = original_link_type
        self._self_link_mode = False

        return predictions

    def cluster_pairwise_predictions_at_threshold(
        self, df_predict: SplinkDataFrame, threshold_match_probability: float
    ) -> SplinkDataFrame:
        """Clusters the pairwise match predictions that result from `linker.predict()`
        into groups of connected record using the connected components graph clustering
        algorithm

        Records with an estimated `match_probability` above
        `threshold_match_probability` are considered to be a match (i.e. they represent
        the same entity).

        Args:
            df_predict (SplinkDataFrame): The results of `linker.predict()`
            threshold_match_probability (float): Filter the pairwise match predictions
                to include only pairwise comparisons with a match_probability above this
                threshold. This dataframe is then fed into the clustering
                algorithm.

        Returns:
            SplinkDataFrame: A SplinkDataFrame containing a list of all IDs, clustered
                into groups based on the desired match threshold.

        """

        self._initialise_df_concat_with_tf(df_predict)

        edges_table = _cc_create_unique_id_cols(
            self,
            df_predict,
            threshold_match_probability,
        )

        cc = solve_connected_components(self, edges_table)

        return cc

    def delete_tables_created_by_splink_from_db(
        self, retain_term_frequency=True, retain_df_concat_with_tf=True
    ):
        tables_remaining = []
        current_tables = self._names_of_tables_created_by_splink
        for splink_df in current_tables:
            name = splink_df.templated_name
            # Only delete tables explicitly marked as having been created by splink
            if "__splink__" not in name:
                tables_remaining.append(splink_df)
                continue
            if name == "__splink__df_concat_with_tf":
                if retain_df_concat_with_tf:
                    tables_remaining.append(splink_df)
                else:
                    self._delete_table_from_database(name)
            elif name.startswith("__splink__df_tf_"):
                if retain_term_frequency:
                    tables_remaining.append(splink_df)
                else:
                    self._delete_table_from_database(name)
            else:
                self._delete_table_from_database(name)

        self._names_of_tables_created_by_splink = tables_remaining

    def profile_columns(self, column_expressions, top_n=10, bottom_n=10):

        return profile_columns(self, column_expressions, top_n=top_n, bottom_n=bottom_n)

    def train_m_from_pairwise_labels(self, table_name):
        self._initialise_df_concat_with_tf(materialise=True)
        estimate_m_from_pairwise_labels(self, table_name)

    def roc_chart_from_labels(
        self,
        labels_tablename,
        threshold_actual=0.5,
        match_weight_round_to_nearest: float = None,
    ):
        """Generate a ROC chart from labelled (ground truth) data.

        The table of labels should be in the following format, and should be registered
        with your database:
        ```
        |source_dataset_l|unique_id_l|source_dataset_r|unique_id_r|clerical_match_score|
        |----------------|-----------|----------------|-----------|--------------------|
        |df_1            |1          |df_2            |2          |0.99                |
        |df_1            |1          |df_2            |3          |0.2                 |
        ```
        Note that `source_dataset` and `unique_id` should correspond to the values
        specified in the settings dict, and the `input_table_aliases` passed to the
        `linker` object.

        For `dedupe_only` links, the `source_dataset` columns can be ommitted.

        Args:
            labels_tablename (str): Name of table containing labels in the database
            threshold_actual (float, optional): Where the `clerical_match_score`
                provided by the user is a probability rather than binary, this value
                is used as the threshold to classify `clerical_match_score`s as binary
                matches or non matches. Defaults to 0.5.
            match_weight_round_to_nearest (float, optional): When provided, thresholds
                are rounded.  When large numbers of labels are provided, this is
                sometimes necessary to reduce the size of the ROC table, and therefore
                the number of points plotted on the ROC chart. Defaults to None.

        Examples:
            >>> # DuckDBLinker
            >>> labels = pd.read_csv("my_labels.csv")
            >>> linker._con.register("labels", labels)
            >>> linker.roc_chart_from_labels("labels")
            >>>
            >>> # SparkLinker
            >>> labels = spark.read.csv("my_labels.csv", header=True)
            >>> labels.createDataFrame("labels")
            >>> linker.roc_chart_from_labels("labels")

        Returns:
            SplinkDataFrame
        """
        df_truth_space = roc_table(
            self,
            labels_tablename,
            threshold_actual=threshold_actual,
            match_weight_round_to_nearest=match_weight_round_to_nearest,
        )
        recs = df_truth_space.as_record_dict()
        return roc_chart(recs)

    def precision_recall_chart_from_labels(self, labels_tablename):
        """Generate a precision-recall chart from labelled (ground truth) data.

        The table of labels should be in the following format, and should be registered
        as a table with your database:

        |source_dataset_l|unique_id_l|source_dataset_r|unique_id_r|clerical_match_score|
        |----------------|-----------|----------------|-----------|--------------------|
        |df_1            |1          |df_2            |2          |0.99                |
        |df_1            |1          |df_2            |3          |0.2                 |

        Note that `source_dataset` and `unique_id` should correspond to the values
        specified in the settings dict, and the `input_table_aliases` passed to the
        `linker` object.

        For `dedupe_only` links, the `source_dataset` columns can be ommitted.

        Args:
            labels_tablename (str): Name of table containing labels in the database
            threshold_actual (float, optional): Where the `clerical_match_score`
                provided by the user is a probability rather than binary, this value
                is used as the threshold to classify `clerical_match_score`s as binary
                matches or non matches. Defaults to 0.5.
            match_weight_round_to_nearest (float, optional): When provided, thresholds
                are rounded.  When large numbers of labels are provided, this is
                sometimes necessary to reduce the size of the ROC table, and therefore
                the number of points plotted on the ROC chart. Defaults to None.
        Examples:
            >>> # DuckDBLinker
            >>> labels = pd.read_csv("my_labels.csv")
            >>> linker._con.register("labels", labels)
            >>> linker.precision_recall_chart_from_labels("labels")
            >>>
            >>> # SparkLinker
            >>> labels = spark.read.csv("my_labels.csv", header=True)
            >>> labels.createDataFrame("labels")
            >>> linker.precision_recall_chart_from_labels("labels")

        Returns:
            SplinkDataFrame
        """
        df_truth_space = roc_table(self, labels_tablename)
        recs = df_truth_space.as_record_dict()
        return precision_recall_chart(recs)

    def roc_table_from_labels(
        self,
        labels_tablename,
        threshold_actual=0.5,
        match_weight_round_to_nearest: float = None,
    ) -> SplinkDataFrame:
        """Generate truth statistics (false positive etc.) for each threshold value of
        match_probability, suitable for plotting a ROC chart.

        The table of labels should be in the following format, and should be registered
        with your database:

        |source_dataset_l|unique_id_l|source_dataset_r|unique_id_r|clerical_match_score|
        |----------------|-----------|----------------|-----------|--------------------|
        |df_1            |1          |df_2            |2          |0.99                |
        |df_1            |1          |df_2            |3          |0.2                 |

        Note that `source_dataset` and `unique_id` should correspond to the values
        specified in the settings dict, and the `input_table_aliases` passed to the
        `linker` object.

        For `dedupe_only` links, the `source_dataset` columns can be ommitted.

        Args:
            labels_tablename (str): Name of table containing labels in the database
            threshold_actual (float, optional): Where the `clerical_match_score`
                provided by the user is a probability rather than binary, this value
                is used as the threshold to classify `clerical_match_score`s as binary
                matches or non matches. Defaults to 0.5.
            match_weight_round_to_nearest (float, optional): When provided, thresholds
                are rounded.  When large numbers of labels are provided, this is
                sometimes necessary to reduce the size of the ROC table, and therefore
                the number of points plotted on the ROC chart. Defaults to None.

        Examples:
            >>> # DuckDBLinker
            >>> labels = pd.read_csv("my_labels.csv")
            >>> linker._con.register("labels", labels)
            >>> linker.roc_table_from_labels("labels")
            >>>
            >>> # SparkLinker
            >>> labels = spark.read.csv("my_labels.csv", header=True)
            >>> labels.createDataFrame("labels")
            >>> linker.roc_table_from_labels("labels")

        Returns:
            SplinkDataFrame
        """

        return roc_table(
            self,
            labels_tablename,
            threshold_actual=threshold_actual,
            match_weight_round_to_nearest=match_weight_round_to_nearest,
        )

    def match_weight_histogram(
        self, df_predict: SplinkDataFrame, target_bins: int = 30, width=600, height=250
    ):
        """Generate a histogram that shows the distribution of match weights in
        `df_predict`

        Args:
            df_predict (SplinkDataFrame): Output of `linker.predict()`
            target_bins (int, optional): Target number of bins in histogram. Defaults to
                30.
            width (int, optional): Width of output. Defaults to 600.
            height (int, optional): Height of output chart. Defaults to 250.

        """
        df = histogram_data(self, df_predict, target_bins)
        recs = df.as_record_dict()
        return match_weight_histogram(recs, width=width, height=height)

    def waterfall_chart(self, records: List[dict], filter_nulls=True):
        """Visualise how the final match weight is computed for  the provided pairwise
        record comparisons.

        Records must be provided as a list of dictionaries. This would usually be
        obtained from `df.as_record_dict(limit=n)` where `df` is a SplinkDataFrame.

        Examples:
            >>> df = linker.predict(threshold_match_weight=2)
            >>> records = df.as_record_dict(limit=10)
            >>> linker.waterfall_chart(records)

        Args:
            records (List[dict]): Usually be obtained from `df.as_record_dict(limit=n)`
                where `df` is a SplinkDataFrame.
            filter_nulls (bool, optional): Whether the visualiation shows null
                comparisons, which have no effect on final match weight. Defaults to
                True.

        """
        self._raise_error_if_necessary_waterfall_columns_not_computed()

        return waterfall_chart(records, self._settings_obj, filter_nulls)

    def unlinkables_chart(
        self,
        x_col="match_weight",
        source_dataset=None,
        as_dict=False,
    ):
        """Generate an interactive chart displaying the proportion of records that
        are "unlinkable" for a given splink score threshold and model parameters.

        These are records that, even when compared with themselves, do not contain
        enough information to confirm a match.

        Args:
            x_col (str, optional): Column to use for the x-axis.
                Defaults to "match_weight".
            source_dataset (str, optional): Name of the source dataset to use for
                the title of the output chart.
            as_dict (bool, optional): If True, return a dict version of the chart.

        Examples:
            >>> # For the simplest code pipeline, simply load a pre-trained model
            >>> # and run this against the test data.
            >>> df = pd.read_csv("./tests/datasets/fake_1000_from_splink_demos.csv")
            >>> linker = DuckDBLinker(df, settings)
            >>> linker.unlinkables_chart()
            >>>
            >>> # For more complex code pipelines, you can run an entire pipeline
            >>> # that calculates your m and u values, before `unlinkables_chart().
            >>> # Please note,
        """

        # Link our initial df on itself and calculate the % of unlinkable entries
        records = unlinkables_data(self, x_col)
        return unlinkables_chart(records, x_col, source_dataset)

    def comparison_viewer_dashboard(
        self,
        df_predict: SplinkDataFrame,
        out_path: str,
        overwrite=False,
        num_example_rows=2,
    ):
        """Generate an interactive html visualization of the linker's predictions and
        save to `out_path`.  For more information see
        [this video](https://www.youtube.com/watch?v=DNvCMqjipis)


        Args:
            df_predict (SplinkDataFrame): The outputs of `linker.predict()`
            out_path (str): The path (including filename) to save the html file to.
            overwrite (bool, optional): Overwrite the html file if it already exists?
                Defaults to False.
            num_example_rows (int, optional): Number of example rows per comparison
                vector. Defaults to 2.

        Examples:
            >>> df_predictions = linker.predict()
            >>> linker.splink_comparison_viewer(df_predictions, "scv.html", True,2)
            >>>
            >>> # Optionally, in Jupyter, you can display the results inline
            >>> # Otherwise you can just load the html file in your browser
            >>> from IPython.display import IFrame
            >>> IFrame(src="./scv.html", width="100%", height=1200)

        """
        self._raise_error_if_necessary_waterfall_columns_not_computed()

        sql = comparison_vector_distribution_sql(self)
        self._enqueue_sql(sql, "__splink__df_comparison_vector_distribution")

        sqls = comparison_viewer_table_sqls(self, num_example_rows)
        for sql in sqls:
            self._enqueue_sql(sql["sql"], sql["output_table_name"])

        df = self._execute_sql_pipeline([df_predict])

        render_splink_comparison_viewer_html(
            df.as_record_dict(),
            self._settings_obj._as_completed_dict(),
            out_path,
            overwrite,
        )

    def parameter_estimate_comparisons_chart(self, include_m=True, include_u=True):
        """Show a chart that shows how parameter estimates have differed across
        the different estimation methods you have used.

        For example, if you have run two EM estimation sessions, blocking on
        different variables, and both result in parameter estimates for
        first_name, this chart will enable easy comparison of the different
        estimates

        """
        records = self._settings_obj._parameter_estimates_as_records

        to_retain = []
        if include_m:
            to_retain.append("m")
        if include_u:
            to_retain.append("u")

        records = [r for r in records if r["m_or_u"] in to_retain]

        return parameter_estimate_comparisons(records)

    def missingness_chart(self, input_dataset: str = None):
        """Generate a summary chart of the missingness (prevalence of nulls) of
        columns in the input datasets.  By default, missingness is assessed across
        all input datasets

        Args:
            input_dataset (str, optional): Name of one of the input tables in the
            database.  If provided, missingness will be computed for this table alone.
            Defaults to None.
        """
        records = missingness_data(self, input_dataset)
        return missingness_chart(records, input_dataset)

    def compute_number_of_comparisons_generated_by_blocking_rule(
        self, blocking_rule: str, link_type: str = None
    ) -> dict:
        """Compute the number of pairwise record comparisons that would be generated by
        a blocking rule

        Args:
            blocking_rule (str): The blocking rule to analyse
            link_type (str, optional): The link type.  This is needed only if the
                linker has not yet been provided with a settings dictionary.  Defaults
                to None.

        Examples:
            >>> br = "l.first_name = r.first_name"
            >>> linker.compute_number_of_comparisons_generated_by_blocking_rule(br)

        Returns:
            dict: A dictionray containing the number of comparisons generated by the
                blocking rule
        """

        sql = vertically_concatenate_sql(self)
        self._enqueue_sql(sql, "__splink__df_concat")

        sql = number_of_comparisons_generated_by_blocking_rule_sql(
            self, blocking_rule, link_type
        )
        self._enqueue_sql(sql, "__splink__analyse_blocking_rule")
        res = self._execute_sql_pipeline().as_record_dict()[0]
        return res

    def match_weights_chart(self):
        """Display a chart of the (partial) match weights of the linkage model

        Examples:
            >>> linker.match_weights_chart()
            >>>
            >>> # To view offline (if you don't have an internet connection):
            >>>
            >>> from splink.charts import save_offline_chart
            >>> c = linker.match_weights_chart()
            >>> save_offline_chart(c.spec, "test_chart.html")
            >>>
            >>> # View resultant html file in Jupyter (or just load it in your browser)
            >>> from IPython.display import IFrame
            >>> IFrame(src="./test_chart.html", width=1000, height=500)
        """
        return self._settings_obj.match_weights_chart()

    def m_u_parameters_chart(self):
        """Display a chart of the m and u parameters of the linkage model

        Examples:
            >>> linker.m_u_parameters_chart()
            >>>
            >>> # To view offline (if you don't have an internet connection):
            >>>
            >>> from splink.charts import save_offline_chart
            >>> c = linker.match_weights_chart()
            >>> save_offline_chart(c.spec, "test_chart.html")
            >>>
            >>> # View resultant html file in Jupyter (or just load it in your browser)
            >>> from IPython.display import IFrame
            >>> IFrame(src="./test_chart.html", width=1000, height=500)
        """

        return self._settings_obj.m_u_parameters_chart()

    def cluster_studio_dashboard(
        self,
        df_predict: SplinkDataFrame,
        df_clustered: SplinkDataFrame,
        cluster_ids: list,
        out_path: str,
        overwrite=False,
    ):
        """Generate an interactive html visualization of the predicted cluster and
        save to `out_path`.

        Args:
            df_predict (SplinkDataFrame): The outputs of `linker.predict()`
            df_clustered (SplinkDataFrame): The outputs of
                `linker.cluster_pairwise_predictions_at_threshold()`
            cluster_ids (list): The IDs of the clusters that will be displayed in the
                dashboard
            out_path (str): The path (including filename) to save the html file to.
            overwrite (bool, optional): Overwrite the html file if it already exists?
                Defaults to False.

        Examples:
            >>> df_p = linker.predict()
            >>> df_c = linker.cluster_pairwise_predictions_at_threshold(df_p, 0.5)
            >>> linker.cluster_studio_dashboard(
            >>>     df_p, df_c, [0, 4, 7], "cluster_studio.html"
            >>> )
            >>>
            >>> # Optionally, in Jupyter, you can display the results inline
            >>> # Otherwise you can just load the html file in your browser
            >>> from IPython.display import IFrame
            >>> IFrame(src="./cluster_studio.html", width="100%", height=1200)

        """
        self._raise_error_if_necessary_waterfall_columns_not_computed()

        return render_splink_cluster_studio_html(
            self, df_predict, df_clustered, cluster_ids, out_path, overwrite=overwrite
        )

    def save_settings_to_json(self, out_path: str, overwrite=False) -> dict:
        """Save the configuration and parameters the linkage model to a json file.

        Returns the model as a Python dictionary.

        If an out_path is specified, also saves the settings to
        a file

        Args:
            out_path (str): File path for json file
            overwrite (bool, optional): Overwrite if already exists? Defaults to False.
        """

        model_dict = self._settings_obj.as_dict()

        if out_path:

            if os.path.isfile(out_path) and not overwrite:
                raise ValueError(
                    f"The path {out_path} already exists. Please provide a different "
                    "path or set overwrite=True"
                )

            with open(out_path, "w") as f:
                json.dump(model_dict, f, indent=4)

    def load_settings_from_json(self, in_path: str):
        """
        Load settings from a file.

        Args:
            in_path (str): Path to settings json file
        """
        with open(in_path, "r") as f:
            model_dict = json.load(f)
        self.initialise_settings(model_dict)<|MERGE_RESOLUTION|>--- conflicted
+++ resolved
@@ -940,13 +940,8 @@
         self._records_to_table([record_1], "__splink__compare_two_records_left")
         self._records_to_table([record_2], "__splink__compare_two_records_right")
 
-<<<<<<< HEAD
-        # If you're not performing a self link, use the custom records specified
-        # by the user.
-        sql_join_tf = _join_tf_to_input_df(self._settings_obj)
-=======
         sql_join_tf = _join_tf_to_input_df_sql(self)
->>>>>>> 66f459a4
+
         sql_join_tf = sql_join_tf.replace(
             "__splink__df_concat", "__splink__compare_two_records_left"
         )
