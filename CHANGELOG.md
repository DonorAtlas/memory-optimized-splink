# Changelog

All notable changes to this project will be documented in this file.

The format is based on [Keep a Changelog](https://keepachangelog.com/en/1.0.0/),
and this project adheres to [Semantic Versioning](https://semver.org/spec/v2.0.0.html).

## Unreleased

### Added

<<<<<<< HEAD
- Support for 'one to one' linking and clustering (allowing the user to force clusters to contain at most one record from given `source_dataset`s) in [#2578](https://github.com/moj-analytical-services/splink/pull/2578/)
=======
- `ColumnExpression` now supports accessing first or last element of an array column via method `access_extreme_array_element()` ([#2585](https://github.com/moj-analytical-services/splink/pull/2585)), or converting string literals to `NULL` via `nullif()` ([#2586](https://github.com/moj-analytical-services/splink/pull/2586))
>>>>>>> d6fca010

### Deprecated

- Deprecated support for python `3.8.x` following end of support for that minor version ([#2520](https://github.com/moj-analytical-services/splink/pull/2520))

## [4.0.6] - 2024-12-05

### Added
- Added new `PairwiseStringDistanceFunctionLevel` and `PairwiseStringDistanceFunctionAtThresholds`
  for comparing array columns using a string similarity on each pair of values ([#2517](https://github.com/moj-analytical-services/splink/pull/2517))
- Compare two records now allows typed inputs, not just dict ([#2498](https://github.com/moj-analytical-services/splink/pull/2498))
- Clustering allows match weight args not just match probability ([#2454](https://github.com/moj-analytical-services/splink/pull/2454))

### Fixed

- Various bugfixes for `debug_mode` ([#2481](https://github.com/moj-analytical-services/splink/pull/2481))
- Clustering still works in DuckDB even if no edges are available ([#2510](https://github.com/moj-analytical-services/splink/pull/2510))

## [4.0.5] - 2024-11-06

### Fixed

- Dataframes to be registered when using `compare_two_records`, to avoid problems with data typing (because the input data can have an explicit schema) ([#2493](https://github.com/moj-analytical-services/splink/pull/2493))

## [4.0.4] - 2024-10-13

### Added

- `cluster_pairwise_predictions_at_multiple_thresholds` to more efficiently cluster at multiple thresholds ([#2437](https://github.com/moj-analytical-services/splink/pull/2437))

### Fixed

- Fixed issue with `profile_columns` using latest Altair version ([#2466](https://github.com/moj-analytical-services/splink/pull/2466))

## [4.0.3] - 2024-09-19

### Added

- Cluster without linker by @RobinL in https://github.com/moj-analytical-services/splink/pull/2412
- Better autocomplete for dataframes by @RobinL in https://github.com/moj-analytical-services/splink/pull/2434


## [4.0.2] - 2024-09-19

### Added

- Match weight and m and u probabilities charts now have improved tooltips ([#2392](https://github.com/moj-analytical-services/splink/pull/2392))
- Added new `AbsoluteDifferenceLevel` comparison level for numerical columns ([#2398](https://github.com/moj-analytical-services/splink/pull/2398))
- Added new `CosineSimilarityLevel` and `CosineSimilarityAtThresholds` for comparing array columns using cosine similarity ([#2405](https://github.com/moj-analytical-services/splink/pull/2405))
- Added new `ArraySubsetLevel` for comparing array columns ([#2416](https://github.com/moj-analytical-services/splink/pull/2416))

### Fixed

- Fixed issue where `ColumnsReversedLevel` required equality on both columns ([#2395](https://github.com/moj-analytical-services/splink/pull/2395))

## [4.0.1] - 2024-09-06

### Added

- When using DuckDB, you can now pass `duckdb.DuckDBPyRelation`s as input tables to the `Linker` ([#2375](https://github.com/moj-analytical-services/splink/pull/2375))
- It's now possible to fix values for `m` and `u` probabilities in the settings such that they are not updated/changed during training.  ([#2379](https://github.com/moj-analytical-services/splink/pull/2379))
- All charts can now be returned as vega lite spec dictionaries ([#2361](https://github.com/moj-analytical-services/splink/pull/2361))


### Fixed

- Completeness chart now works correctly with indexed columns in spark ([#2309](https://github.com/moj-analytical-services/splink/pull/2309))
- Completeness chart works even if you have a `source_dataset` column ([#2323](https://github.com/moj-analytical-services/splink/pull/2323))
- `SQLiteAPI` can now be instantiated without error when opting not to register custom UDFs  ([#2342](https://github.com/moj-analytical-services/splink/pull/2342))
- Splink now runs properly when working in read-only filesystems ([#2357](https://github.com/moj-analytical-services/splink/pull/2357))
- Infinite Bayes factor no longer causes SQL error in `Spark` ([#2372](https://github.com/moj-analytical-services/splink/pull/2372))
- `splink_datasets` is now functional in read-only filesystems ([#2378](https://github.com/moj-analytical-services/splink/pull/2378))


## [4.0.0] - 2024-07-24

Major release - see our [blog](https://moj-analytical-services.github.io/splink/blog/2024/07/24/splink-400-released.html) for what's changed


## [3.9.15] - 2024-06-18

### Fixed

- Activates `higher_is_more_similar` kwarg in `cl.distance_function_at_thresholds`, see [here](https://github.com/moj-analytical-services/splink/pull/2116)
- `linker.save_model_to_json()` now correctly serialises `tf_minimum_u_value` and reloads. See [here](https://github.com/moj-analytical-services/splink/pull/2122).
- Performance improvements on code geenration, see [here](https://github.com/moj-analytical-services/splink/pull/2212)

## [3.9.14] - 2024-03-25

### Fixed

- `IndexError: List index out of range` error due to API change `SQLGlot>=23.0.0`, see [here](https://github.com/moj-analytical-services/splink/pull/2079)

### Added

- Ability to override detection of exact match level for tf adjustments. See [here](https://gist.github.com/RobinL/6e11c04aa1204ac3e7452eddd778ab4f) for example.
- Added method for computing graph metrics ([#2027](https://github.com/moj-analytical-services/splink/pull/2027))

## [3.9.13] - 2024-03-04

- Support for Databricks Runtime 13.x+

### Fixed

- Bug that prevented `sqlglot <= 17.0.0` from working properly ([#1996](https://github.com/moj-analytical-services/splink/pull/1996))
- Fixed issues relating to duckdb 0.10.1 ([#1999](https://github.com/moj-analytical-services/splink/pull/1999))
- Update sqlglot compatibility to support latest version ([#1998](https://github.com/moj-analytical-services/splink/pull/1998))

## [3.9.12] - 2024-01-30

### Fixed

- Support `sqlalchemy >= 2.0.0` ([#1908](https://github.com/moj-analytical-services/splink/pull/1908))

## [3.9.11] - 2024-01-17

### Added

- Ability to block on array columns by specifying `arrays_to_explode` in your blocking rule. ([#1692](https://github.com/moj-analytical-services/splink/pull/1692))
- Added ability to sample by density in cluster studio by @zslade in ([#1754](https://github.com/moj-analytical-services/splink/pull/1754))

### Changed

- Splink now fully parallelises data linkage when using DuckDB ([#1796](https://github.com/moj-analytical-services/splink/pull/1796))

### Fixed

- Allow salting in EM training ([#1832](https://github.com/moj-analytical-services/splink/pull/1832))

## [3.9.10] - 2023-12-07

### Changed

- Remove unused code from Athena linker ([#1775](https://github.com/moj-analytical-services/splink/pull/1775))
- Add argument for `register_udfs_automatically` ([#1774](https://github.com/moj-analytical-services/splink/pull/1774))

### Fixed

- Fixed issue with `_source_dataset_col` and `_source_dataset_input_column` ([#1731](https://github.com/moj-analytical-services/splink/pull/1731))
- Delete cached tables before resetting the cache ([#1752](https://github.com/moj-analytical-services/splink/pull/1752)

## [3.9.9] - 2023-11-14

### Changed

- Upgraded [sqlglot](https://github.com/tobymao/sqlglot) to versions >= 13.0.0 ([#1642](https://github.com/moj-analytical-services/splink/pull/1642))
- Improved logging output from settings validation ([#1636](https://github.com/moj-analytical-services/splink/pull/1636)) and corresponding documentation ([#1674](https://github.com/moj-analytical-services/splink/pull/1674))
- Emit a warning when using a default (i.e. non-trained) value for `probability_two_random_records_match` ([#1653](https://github.com/moj-analytical-services/splink/pull/1653))

### Fixed

- Fixed issue causing occasional SQL errors with certain database and catalog combinations ([#1558](https://github.com/moj-analytical-services/splink/pull/1558))
- Fixed issue where comparison vector grid not synced with corresponding histogram values in comparison viewer dashboard ([#1652](https://github.com/moj-analytical-services/splink/pull/1652))
- Fixed issue where composing null levels would mistakenly sometimes result in a non-null level ([#1672](https://github.com/moj-analytical-services/splink/pull/1672))
- Labelling tool correctly works even when offline ([#1646](https://github.com/moj-analytical-services/splink/pull/1646))
- Explicitly cast values when using the postgres linker ([#1693](https://github.com/moj-analytical-services/splink/pull/1693))
- Fixed issue where parameters to `completeness_chart` were not being applied ([#1662](https://github.com/moj-analytical-services/splink/pull/1662))
- Fixed issue passing boto3_session into the Athena linker ([#1733](https://github.com/moj-analytical-services/splink/pull/1733/files))

## [3.9.8] - 2023-10-05

### Added

- Added ability to delete tables with Spark when working in Databricks ([#1526](https://github.com/moj-analytical-services/splink/pull/1526))

### Changed

- Re-added support for python 3.7 (specifically >= 3.7.1) and adjusted dependencies in this case ([#1622](https://github.com/moj-analytical-services/splink/pull/1622))

### Fixed

- Fix behaviour where using `to_csv` with Spark backend wouldn't overwrite files even when instructed to ([#1635](https://github.com/moj-analytical-services/splink/pull/1635))
- Corrected path for Spark `.jar` file containing UDFs to work correctly for Spark < 3.0 ([#1622](https://github.com/moj-analytical-services/splink/pull/1622))
- Spark UDF `damerau_levensthein` is now only registered for Spark >= 3.0, as it is not compatible with earlier versions ([#1622](https://github.com/moj-analytical-services/splink/pull/1622))

[Unreleased]: https://github.com/moj-analytical-services/splink/compare/4.0.6...HEAD
[4.0.6]: https://github.com/moj-analytical-services/splink/compare/4.0.5...4.0.6
[4.0.5]: https://github.com/moj-analytical-services/splink/compare/4.0.4...4.0.5
[4.0.4]: https://github.com/moj-analytical-services/splink/compare/4.0.3...4.0.4
[4.0.3]: https://github.com/moj-analytical-services/splink/compare/4.0.2...4.0.3
[4.0.2]: https://github.com/moj-analytical-services/splink/compare/4.0.1...4.0.2
[4.0.1]: https://github.com/moj-analytical-services/splink/compare/4.0.0...4.0.1
[4.0.0]: https://github.com/moj-analytical-services/splink/compare/3.9.15...4.0.0
[3.9.15]: https://github.com/moj-analytical-services/splink/compare/3.9.14...3.9.15
[3.9.14]: https://github.com/moj-analytical-services/splink/compare/3.9.13...3.9.14
[3.9.13]: https://github.com/moj-analytical-services/splink/compare/3.9.12...3.9.13
[3.9.12]: https://github.com/moj-analytical-services/splink/compare/3.9.11...3.9.12
[3.9.11]: https://github.com/moj-analytical-services/splink/compare/3.9.10...3.9.11
[3.9.10]: https://github.com/moj-analytical-services/splink/compare/v3.9.9...3.9.10
[3.9.9]: https://github.com/moj-analytical-services/splink/compare/v3.9.8...3.9.9
[3.9.8]: https://github.com/moj-analytical-services/splink/compare/v3.9.7...v3.9.8<|MERGE_RESOLUTION|>--- conflicted
+++ resolved
@@ -9,11 +9,9 @@
 
 ### Added
 
-<<<<<<< HEAD
 - Support for 'one to one' linking and clustering (allowing the user to force clusters to contain at most one record from given `source_dataset`s) in [#2578](https://github.com/moj-analytical-services/splink/pull/2578/)
-=======
 - `ColumnExpression` now supports accessing first or last element of an array column via method `access_extreme_array_element()` ([#2585](https://github.com/moj-analytical-services/splink/pull/2585)), or converting string literals to `NULL` via `nullif()` ([#2586](https://github.com/moj-analytical-services/splink/pull/2586))
->>>>>>> d6fca010
+
 
 ### Deprecated
 
@@ -54,7 +52,6 @@
 
 - Cluster without linker by @RobinL in https://github.com/moj-analytical-services/splink/pull/2412
 - Better autocomplete for dataframes by @RobinL in https://github.com/moj-analytical-services/splink/pull/2434
-
 
 ## [4.0.2] - 2024-09-19
 
