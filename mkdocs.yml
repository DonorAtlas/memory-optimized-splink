--- conflicted
+++ resolved
@@ -103,10 +103,7 @@
         - QA from ground truth column: "demos/examples/duckdb/accuracy_analysis_from_labels_column.ipynb"
         - Estimating m probabilities from labels: "demos/examples/duckdb/pairwise_labels.ipynb"
         - Quick and dirty persons model: "demos/examples/duckdb/quick_and_dirty_persons.ipynb"
-<<<<<<< HEAD
-=======
         - Deterministic dedupe: "demos/examples/duckdb/deterministic_dedupe.ipynb"
->>>>>>> aaa0eb43
         - Febrl3 Dedupe: "demos/examples/duckdb/febrl3.ipynb"
         - Febrl4 link-only: "demos/examples/duckdb/febrl4.ipynb"
       - PySpark:
