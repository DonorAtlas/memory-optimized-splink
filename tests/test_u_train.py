--- conflicted
+++ resolved
@@ -129,13 +129,8 @@
 
     result = self_table_count.as_record_dict()
 
-<<<<<<< HEAD
-    self_table_count.drop_table_from_database_and_remove_from_cache()
-    target_rows_proportion = result[0]["count"] / target_rows
-=======
     self_table_count.drop_table_from_database()
     max_pairs_proportion = result[0]["count"] / max_pairs
->>>>>>> d609f0b4
     # equality only holds probabilistically
     # chance of failure is approximately 1e-06
     assert approx(max_pairs_proportion, 0.15) == 1.0
