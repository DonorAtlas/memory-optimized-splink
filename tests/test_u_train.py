--- conflicted
+++ resolved
@@ -125,11 +125,7 @@
 
     settings = {
         "link_type": "link_only",
-<<<<<<< HEAD
-        "comparisons": [helper.cl.LevenshteinAtThresholds("name", 2)],
-=======
-        "comparisons": [helper.cl.exact_match("name")],
->>>>>>> 422d2976
+        "comparisons": [helper.cl.ExactMatch("name")],
         "blocking_rules_to_generate_predictions": [],
     }
 
