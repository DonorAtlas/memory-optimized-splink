import sqlite3

import numpy as np
import pandas as pd
from pyspark.sql.functions import lit
from pyspark.sql.types import StringType

from splink.duckdb.duckdb_linker import DuckDBLinker
from splink.misc import ensure_is_list
from splink.profile_data import (
    _col_or_expr_frequencies_raw_data_sql,
)
from splink.spark.spark_linker import SparkLinker
from splink.sqlite.sqlite_linker import SQLiteLinker

from .basic_settings import get_settings_dict

<<<<<<< HEAD
=======

>>>>>>> 65ded60f
def generate_raw_profile_dataset(columns_to_profile, linker):
    linker._initialise_df_concat()

    column_expressions_raw = ensure_is_list(columns_to_profile)

    sql = _col_or_expr_frequencies_raw_data_sql(
        column_expressions_raw, "__splink__df_concat"
    )

    linker._enqueue_sql(sql, "__splink__df_all_column_value_frequencies")

    return linker._execute_sql_pipeline(materialise_as_hash=True).as_pandas_dataframe()


def test_profile_using_duckdb():
    df = pd.read_csv("./tests/datasets/fake_1000_from_splink_demos.csv")
    df["blank"] = None
    settings_dict = get_settings_dict()
    linker = DuckDBLinker(df, settings_dict, connection=":memory:")

    linker.profile_columns(
        ["first_name", "surname", "first_name || surname", "concat(city, first_name)"],
        top_n=15,
        bottom_n=15,
    )
    linker.profile_columns(
        [
            "first_name",
            ["surname"],
            ["first_name", "surname"],
            ["city", "first_name", "dob"],
            ["first_name", "surname", "city", "dob"],
        ],
        top_n=15,
        bottom_n=15,
    )

    assert len(generate_raw_profile_dataset([["first_name", "blank"]], linker)) == 0


def test_profile_using_duckdb_no_settings():
    df = pd.read_csv("./tests/datasets/fake_1000_from_splink_demos.csv")

    linker = DuckDBLinker(df, connection=":memory:")

    linker.profile_columns(
        ["first_name", "surname", "first_name || surname", "concat(city, first_name)"],
        top_n=15,
        bottom_n=15,
    )
    linker.profile_columns(
        [
            "first_name",
            ["surname"],
            ["first_name", "surname"],
            ["city", "first_name", "dob"],
            ["first_name", "surname", "city", "dob"],
        ],
        top_n=15,
        bottom_n=15,
    )


def test_profile_with_arrays_duckdb():
    dic = {
        "id": {0: 1, 1: 2, 2: 3, 3: 4},
        "forename": {0: "Juan", 1: "Sarah", 2: "Leila", 3: "Michaela"},
        "surname": {0: "Pene", 1: "Dowel", 2: "Idin", 3: "Bose"},
        "offence_code_arr": {
            0: np.nan,
            1: np.array((1, 2, 3)),
            2: np.array((1, 2, 3)),
            3: np.array((1, 2, 3)),
        },
        "lat_long": {
            0: {"lat": 22.730590, "lon": 9.388589},
            1: {"lat": 22.836322, "lon": 9.276112},
            2: {"lat": 37.770850, "lon": 95.689880},
            3: None,
        },
    }

    df = pd.DataFrame(dic)
    settings = {
        "link_type": "dedupe_only",
        "unique_id_column_name": "id",
    }
    linker = DuckDBLinker(df, settings, connection=":memory:")

    column_expressions = ["forename", "surname", "offence_code_arr", "lat_long"]

    linker.profile_columns(
        column_expressions,
        top_n=3,
        bottom_n=3,
    )


def test_profile_with_arrays_spark(spark):
    settings = {
        "link_type": "dedupe_only",
        "unique_id_column_name": "id",
    }
    spark_df = spark.read.parquet("tests/datasets/arrays_df.parquet")
    spark_df.persist()

    linker = SparkLinker(
        spark_df,
        settings,
    )

    column_expressions = ["forename", "surname", "offence_code_arr", "lat_long"]

    linker.profile_columns(
        column_expressions,
        top_n=3,
        bottom_n=3,
    )


def test_profile_using_sqlite():
    df = pd.read_csv("./tests/datasets/fake_1000_from_splink_demos.csv")

    con = sqlite3.connect(":memory:")

    df.to_sql("fake_data_1", con, if_exists="replace")
    settings_dict = get_settings_dict()
    linker = SQLiteLinker(
        "fake_data_1",
        settings_dict,
        connection=con,
    )

    linker.profile_columns(["first_name", "surname", "first_name || surname"])


# @pytest.mark.skip(reason="Uses Spark so slow and heavyweight")
def test_profile_using_spark(df_spark):
    settings_dict = get_settings_dict()
    df_spark = df_spark.withColumn("blank", lit(None).cast(StringType()))
    linker = SparkLinker(df_spark, settings_dict)

    linker.profile_columns(
        ["first_name", "surname", "first_name || surname", "concat(city, first_name)"],
        top_n=15,
        bottom_n=15,
    )
    linker.profile_columns(
        [
            "first_name",
            ["surname"],
            ["first_name", "surname"],
            ["city", "first_name", "dob"],
            ["first_name", "surname", "city", "dob"],
        ],
        top_n=15,
        bottom_n=15,
    )

    assert len(generate_raw_profile_dataset([["first_name", "blank"]], linker)) == 0<|MERGE_RESOLUTION|>--- conflicted
+++ resolved
@@ -15,10 +15,7 @@
 
 from .basic_settings import get_settings_dict
 
-<<<<<<< HEAD
-=======
 
->>>>>>> 65ded60f
 def generate_raw_profile_dataset(columns_to_profile, linker):
     linker._initialise_df_concat()
 
