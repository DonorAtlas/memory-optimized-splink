import os

import pandas as pd
import pyarrow as pa
import pyarrow.csv as pa_csv
import pyarrow.parquet as pq
import pytest

import splink.duckdb.duckdb_comparison_level_library as cll
<<<<<<< HEAD
from splink.duckdb.duckdb_comparison_library import (
    exact_match,
    jaccard_at_thresholds,
    jaro_winkler_at_thresholds,
)
from splink.duckdb.duckdb_linker import DuckDBLinker

from .basic_settings import get_settings_dict, name_comparison
from .basic_settings import get_settings_dict, name_comparison
=======
import splink.duckdb.duckdb_comparison_library as cl
from splink.duckdb.duckdb_linker import DuckDBLinker

from .basic_settings import get_settings_dict, name_comparison
>>>>>>> 5b7d7d06
from .linker_utils import _test_table_registration, register_roc_data


def test_full_example_duckdb(tmp_path):
    df = pd.read_csv("./tests/datasets/fake_1000_from_splink_demos.csv")
    df = df.rename(columns={"surname": "SUR name"})
    settings_dict = get_settings_dict()

    # Overwrite the surname comparison to include duck-db specific syntax
<<<<<<< HEAD
    settings_dict["comparisons"][0] = jaro_winkler_at_thresholds("first_name")
    settings_dict["comparisons"][1] = jaccard_at_thresholds("SUR name")
=======
    settings_dict["comparisons"][0] = cl.jaro_winkler_at_thresholds("first_name")
    settings_dict["comparisons"][1] = cl.jaccard_at_thresholds("SUR name")
>>>>>>> 5b7d7d06
    settings_dict["comparisons"].append(name_comparison(cll, "SUR name"))
    settings_dict["blocking_rules_to_generate_predictions"] = [
        'l."SUR name" = r."SUR name"',
    ]

    linker = DuckDBLinker(
        df,
        connection=os.path.join(tmp_path, "duckdb.db"),
        output_schema="splink_in_duckdb",
    )
    linker.load_settings(settings_dict)

    linker.count_num_comparisons_from_blocking_rule(
        'l.first_name = r.first_name and l."SUR name" = r."SUR name"'
    )

    linker.profile_columns(
        [
            "first_name",
            '"SUR name"',
            'first_name || "SUR name"',
            "concat(city, first_name)",
        ]
    )
    linker.missingness_chart()
    linker.compute_tf_table("city")
    linker.compute_tf_table("first_name")

    linker.estimate_u_using_random_sampling(max_pairs=1e6, seed=1)
    linker.estimate_probability_two_random_records_match(
        ["l.email = r.email"], recall=0.3
    )
    # try missingness chart again now that concat_with_tf is precomputed
    linker.missingness_chart()

    blocking_rule = 'l.first_name = r.first_name and l."SUR name" = r."SUR name"'
    linker.estimate_parameters_using_expectation_maximisation(blocking_rule)

    blocking_rule = "l.dob = r.dob"
    linker.estimate_parameters_using_expectation_maximisation(blocking_rule)

    df_predict = linker.predict()

    linker.comparison_viewer_dashboard(
        df_predict, os.path.join(tmp_path, "test_scv_duckdb.html"), True, 2
    )

    df_e = df_predict.as_pandas_dataframe(limit=5)
    records = df_e.to_dict(orient="records")
    linker.waterfall_chart(records)

    register_roc_data(linker)
    linker.roc_chart_from_labels_table("labels")

    df_clusters = linker.cluster_pairwise_predictions_at_threshold(df_predict, 0.1)

    linker.cluster_studio_dashboard(
        df_predict,
        df_clusters,
        sampling_method="by_cluster_size",
        out_path=os.path.join(tmp_path, "test_cluster_studio.html"),
    )

    linker.unlinkables_chart(source_dataset="Testing")

    _test_table_registration(linker)

    record = {
        "unique_id": 1,
        "first_name": "John",
        "SUR name": "Smith",
        "dob": "1971-05-24",
        "city": "London",
        "email": "john@smith.net",
        "group": 10000,
    }

    linker.find_matches_to_new_records(
        [record], blocking_rules=[], match_weight_threshold=-10000
    )

    # Test saving and loading
    path = os.path.join(tmp_path, "model.json")
    linker.save_settings_to_json(path)

    linker_2 = DuckDBLinker(df, connection=":memory:")
    linker_2.load_settings(path)
    linker_2.load_settings_from_json(path)
    DuckDBLinker(df, settings_dict=path)


@pytest.mark.parametrize(
    ("df"),
    [
        pytest.param(
            pd.read_csv("./tests/datasets/fake_1000_from_splink_demos.csv"),
            id="DuckDB link from pandas df",
        ),
        pytest.param(
            "./tests/datasets/fake_1000_from_splink_demos.csv",
            id="DuckDB load from file",
        ),
        pytest.param(
            pa.Table.from_pandas(
                pd.read_csv("./tests/datasets/fake_1000_from_splink_demos.csv")
            ),
            id="DuckDB link - convert pandas to pyarrow df",
        ),
        pytest.param(
            pa_csv.read_csv(
                "./tests/datasets/fake_1000_from_splink_demos.csv",
                convert_options=pa_csv.ConvertOptions(
                    strings_can_be_null=True, null_values=["", "", "NULL"]
                ),
            ),
            id="DuckDB link - read directly from filepath with pyarrow",
        ),
    ],
)
def test_duckdb_load_from_file(df):
    settings = get_settings_dict()

    linker = DuckDBLinker(
        df,
        settings,
    )

    assert len(linker.predict().as_pandas_dataframe()) == 3167

    settings["link_type"] = "link_only"

    linker = DuckDBLinker(
        [df, df],
        settings,
        input_table_aliases=["testing1", "testing2"],
    )

    assert len(linker.predict().as_pandas_dataframe()) == 7257


def test_duckdb_arrow_array():
    # Checking array fixes problem identified here:
    # https://github.com/moj-analytical-services/splink/issues/680

    f = "./tests/datasets/test_array.parquet"
    array_data = pq.read_table(f)

    # data is:
    # data_list = [
    # {"uid": 1, "a": ['robin', 'john'], "b": 1},
    # {"uid": 1, "a": ['robin', 'john'], "b": 1},
    # {"uid": 1, "a": ['james', 'karen'], "b": 1},
    # {"uid": 1, "a": ['james', 'john'], "b": 1},
    #     ]

    linker = DuckDBLinker(
        array_data,
        {
            "link_type": "dedupe_only",
            "unique_id_column_name": "uid",
            "comparisons": [cl.exact_match("b")],
            "blocking_rules_to_generate_predictions": ["l.a[1] = r.a[1]"],
        },
    )
    df = linker.deterministic_link().as_pandas_dataframe()
    assert len(df) == 2


def test_cast_error():
    from duckdb import InvalidInputException

    forenames = [None, "jack", None] * 1000
    data = {"id": range(0, len(forenames)), "forename": forenames}
    df = pd.DataFrame(data)

    with pytest.raises(InvalidInputException):
        DuckDBLinker(df)

    # convert to pyarrow table
    df = pa.Table.from_pandas(df)
    DuckDBLinker(df)


def test_small_example_duckdb(tmp_path):
    df = pd.read_csv("./tests/datasets/fake_1000_from_splink_demos.csv")
    df["full_name"] = df["first_name"] + df["surname"]

    settings_dict = {
        "link_type": "dedupe_only",
        "blocking_rules_to_generate_predictions": [
            "l.surname = r.surname",
            "l.city = r.city",
        ],
        "comparisons": [
            {
                "output_column_name": "name",
                "comparison_levels": [
                    cll.null_level("full_name"),
                    cll.exact_match_level("full_name", term_frequency_adjustments=True),
                    cll.columns_reversed_level(
                        "first_name", "surname", tf_adjustment_column="full_name"
                    ),
                    cll.exact_match_level(
                        "first_name", term_frequency_adjustments=True
                    ),
                    cll.else_level(),
                ],
            },
            cl.exact_match("dob", term_frequency_adjustments=True),
            cl.levenshtein_at_thresholds("email", term_frequency_adjustments=True),
            cl.jaro_winkler_at_thresholds("city", term_frequency_adjustments=True),
        ],
        "retain_matching_columns": True,
        "retain_intermediate_calculation_columns": True,
    }

    linker = DuckDBLinker(
        df,
        connection=os.path.join(tmp_path, "duckdb.db"),
        output_schema="splink_in_duckdb",
    )
    linker.load_settings(settings_dict)

    linker.estimate_u_using_random_sampling(max_pairs=1e6)
    linker.estimate_probability_two_random_records_match(
        ["l.email = r.email"], recall=0.3
    )
    blocking_rule = "l.full_name = r.full_name"
    linker.estimate_parameters_using_expectation_maximisation(blocking_rule)

    blocking_rule = "l.dob = r.dob"
    linker.estimate_parameters_using_expectation_maximisation(blocking_rule)

    df_predict = linker.predict()
    linker.cluster_pairwise_predictions_at_threshold(df_predict, 0.1)

    path = os.path.join(tmp_path, "model.json")
    linker.save_settings_to_json(path)

    linker_2 = DuckDBLinker(df, connection=":memory:")
    linker_2.load_settings(path)
    DuckDBLinker(df, settings_dict=path)<|MERGE_RESOLUTION|>--- conflicted
+++ resolved
@@ -7,22 +7,10 @@
 import pytest
 
 import splink.duckdb.duckdb_comparison_level_library as cll
-<<<<<<< HEAD
-from splink.duckdb.duckdb_comparison_library import (
-    exact_match,
-    jaccard_at_thresholds,
-    jaro_winkler_at_thresholds,
-)
-from splink.duckdb.duckdb_linker import DuckDBLinker
-
-from .basic_settings import get_settings_dict, name_comparison
-from .basic_settings import get_settings_dict, name_comparison
-=======
 import splink.duckdb.duckdb_comparison_library as cl
 from splink.duckdb.duckdb_linker import DuckDBLinker
 
 from .basic_settings import get_settings_dict, name_comparison
->>>>>>> 5b7d7d06
 from .linker_utils import _test_table_registration, register_roc_data
 
 
@@ -32,13 +20,8 @@
     settings_dict = get_settings_dict()
 
     # Overwrite the surname comparison to include duck-db specific syntax
-<<<<<<< HEAD
-    settings_dict["comparisons"][0] = jaro_winkler_at_thresholds("first_name")
-    settings_dict["comparisons"][1] = jaccard_at_thresholds("SUR name")
-=======
     settings_dict["comparisons"][0] = cl.jaro_winkler_at_thresholds("first_name")
     settings_dict["comparisons"][1] = cl.jaccard_at_thresholds("SUR name")
->>>>>>> 5b7d7d06
     settings_dict["comparisons"].append(name_comparison(cll, "SUR name"))
     settings_dict["blocking_rules_to_generate_predictions"] = [
         'l."SUR name" = r."SUR name"',
